﻿/* Cognite Extractor for OPC-UA
Copyright (C) 2021 Cognite AS

This program is free software; you can redistribute it and/or
modify it under the terms of the GNU General Public License
as published by the Free Software Foundation; either version 2
of the License, or (at your option) any later version.

This program is distributed in the hope that it will be useful,
but WITHOUT ANY WARRANTY; without even the implied warranty of
MERCHANTABILITY or FITNESS FOR A PARTICULAR PURPOSE.  See the
GNU General Public License for more details.

You should have received a copy of the GNU General Public License
along with this program; if not, write to the Free Software
Foundation, Inc., 51 Franklin Street, Fifth Floor, Boston, MA  02110-1301, USA. */

using Cognite.Extractor.Common;
using Cognite.OpcUa.Nodes;
using Microsoft.Extensions.Logging;
using Opc.Ua;
using System;
using System.Collections.Generic;
using System.Linq;
using System.Threading;
using System.Threading.Tasks;

namespace Cognite.OpcUa.Config
{
    public partial class UAServerExplorer : UAClient
    {
        private readonly ICollection<int> testBrowseNodesChunkSizes = new[]
        {
            1000,
            100,
            10,
            1
        };

        private readonly ICollection<int> testBrowseChunkSizes = new[]
        {
            10000,
            1000,
            100,
            10,
            1
        };

        /// <summary>
        /// Try to get at least 10k nodes using the given node chunk when browsing.
        /// </summary>
        /// <param name="nodesChunk">Chunk size to use when browsing</param>
        /// <returns>A list of discovered UANodes</returns>
        private async Task<IEnumerable<BaseUANode>> GetTestNodeChunk(int nodesChunk, CancellationToken token)
        {
            var root = ObjectIds.ObjectsFolder;

            // Try to find at least 10000 nodes
            var nodes = new List<BaseUANode>();
            var callback = ToolUtil.GetSimpleListWriterCallback(nodes, this, TypeManager, log);

            var nextIds = new List<NodeId> { root };

            var localVisitedNodes = new HashSet<NodeId>
            {
                root
            };

            int totalChildCount = 0;

            log.LogInformation("Get test node chunk with BrowseNodesChunk {Count}", nodesChunk);

            do
            {
                // Recursively browse the node hierarchy until we get at least 10k nodes, or there are no more nodes to browse.
                var references = new Dictionary<NodeId, ReferenceDescriptionCollection>();
                var total = nextIds.Count;
                int count = 0;
                int countChildren = 0;
                foreach (var chunk in nextIds.ChunkBy(nodesChunk))
                {
                    if (token.IsCancellationRequested) return nodes;
                    var browseNodes = chunk.Select(node => new BrowseNode(node)).ToDictionary(node => node.Id);
                    await GetReferences(new BrowseParams
                    {
                        NodeClassMask = (uint)NodeClass.Object | (uint)NodeClass.Variable,
                        Nodes = browseNodes
                    }, true, token);

                    foreach (var node in browseNodes.Values)
                    {
                        if (node.Result == null) continue;
                        references[node.Id] = node.Result.References;
                        countChildren += node.Result.References.Count;
                    }
                    count += browseNodes.Count;
                    log.LogDebug("Read node children {Count} / {Total}. Children: {ChildCount}", count, total, countChildren);
                    totalChildCount += countChildren;
                    if (totalChildCount >= 10000) break;
                }

                nextIds.Clear();
                foreach (var (parentId, children) in references)
                {
                    foreach (var rd in children)
                    {
                        var nodeId = ToNodeId(rd.NodeId);
<<<<<<< HEAD
                        bool docb = true;
                        if (docb)
                        {
                            log.LogTrace("Discovered new node {NodeId}", nodeId);
                            callback?.Invoke(rd, parentId, false);
                        }
=======
                        bool visited = !localVisitedNodes.Add(nodeId);

                        log.LogTrace("Discovered new node {NodeId}", nodeId);
                        callback?.Invoke(rd, parentId, visited);

>>>>>>> c9199098
                        if (rd.NodeClass == NodeClass.Variable) continue;
                        if (!visited)
                        {
                            nextIds.Add(nodeId);
                        }
                    }
                }
            } while (totalChildCount < 10001 && nextIds.Any());

            return nodes;
        }
        /// <summary>
        /// Try to get the optimal values for the browse-chunk and browse-nodes-chunk config options.
        /// This defaults to just using as large values as possible, then performs an extra test
        /// to check for issues caused by lack of BrowseNext support.
        /// </summary>
        /// <param name="token"></param>
        /// <returns></returns>
        public async Task GetBrowseChunkSizes(CancellationToken token)
        {
            if (Session == null || !Session.Connected)
            {
                await Run(token, 0);
                await LimitConfigValues(token);
            }

            IEnumerable<BaseUANode>? testNodes = null;

            int browseChunkSize = 0;

            // First try to find a chunk size that works
            foreach (int chunkSize in testBrowseNodesChunkSizes.Where(chunk => chunk <= Config.Source.BrowseNodesChunk))
            {
                try
                {
                    testNodes = await ToolUtil.RunWithTimeout(Task.Run(() => GetTestNodeChunk(chunkSize, token)), 60);
                    browseChunkSize = chunkSize;
                    break;
                }
                catch (Exception ex)
                {
                    log.LogWarning("Failed to browse node hierarchy");
                    log.LogDebug(ex, "Failed to browse nodes");
                    if (ex is ServiceResultException exc && exc.StatusCode == StatusCodes.BadServiceUnsupported)
                    {
                        throw new FatalException(
                            "Browse unsupported by server, the extractor does not support servers without support for" +
                            " the \"Browse\" service");
                    }
                }
            }
            var parents = testNodes.Select(node => node.ParentId).Distinct().ToList();
            log.LogInformation("Found {Count} nodes over {ParentCount} parents", testNodes.Count(), parents.Count);

            // Test tolerance for large chunks
            log.LogInformation("Testing browseNodesChunk tolerance");
            // We got some indication of max legal size before, here we choose a chunkSize that is reasonable
            // for the discovered server size
            var validSizes = testBrowseChunkSizes.Where(size => (browseChunkSize == 1000 || size <= browseChunkSize) && size <= testNodes.Count()).ToList();
            foreach (int chunkSize in validSizes)
            {
                var ids = testNodes.Select(node => node.Id).Take(chunkSize).ToList();
                try
                {
                    log.LogInformation("Try to get the children of {Count} nodes", ids.Count);
                    var browseNodes = ids.Select(node => new BrowseNode(node)).ToDictionary(node => node.Id);
                    await ToolUtil.RunWithTimeout(GetReferences(new BrowseParams
                    {
                        NodeClassMask = (uint)NodeClass.Object | (uint)NodeClass.Variable,
                        Nodes = browseNodes
                    }, true, token), 30);
                    break;
                }
                catch (Exception ex)
                {
                    log.LogWarning("Failed to browse node hierarchy");
                    log.LogDebug(ex, "Failed to browse nodes");
                }
                browseChunkSize = chunkSize;
            }
            log.LogInformation("Settled on a BrowseNodesChunk of {ChunkSize}", browseChunkSize);
            Summary.Browse.BrowseNodesChunk = browseChunkSize;

            // Test if there are issues with BrowseNext.
            int originalChunkSize = Config.Source.BrowseChunk;
            foreach (int chunkSize in testBrowseChunkSizes)
            {
                var nodesByParent = testNodes.GroupBy(node => node.ParentId).OrderByDescending(group => group.Count()).Take(browseChunkSize);
                int total = 0;
                var toBrowse = nodesByParent.TakeWhile(chunk =>
                {
                    bool pass = total <= chunkSize * 2;
                    if (pass)
                    {
                        total += chunk.Count();
                    }
                    return pass;
                }).ToList();

                if (total < chunkSize) continue;

                Config.Source.BrowseChunk = chunkSize;
                Dictionary<NodeId, BrowseResult?> children;
                try
                {
                    log.LogInformation("Try to get the children of the {Count} largest parent nodes, with return chunk size {Size}",
                        toBrowse.Count, chunkSize);
                    var nodes = toBrowse.Select(group => new BrowseNode(group.Key)).ToDictionary(node => node.Id);
                    await ToolUtil.RunWithTimeout(GetReferences(new BrowseParams
                    {
                        NodeClassMask = (uint)NodeClass.Object | (uint)NodeClass.Variable,
                        Nodes = nodes
                    }, true, token), 60);
                    children = nodes.ToDictionary(node => node.Key, node => node.Value.Result);
                }
                catch (Exception ex)
                {
                    log.LogWarning("Failed to browse node hierarchy");
                    log.LogDebug(ex, "Failed to browse nodes");
                    continue;
                }
                int childCount = children.Aggregate(0, (seed, kvp) => seed + kvp.Value?.References?.Count ?? 0);
                if (childCount < total)
                {
                    log.LogWarning("Expected to receive {Count} nodes but only got {ChildCount}!", total, childCount);
                    log.LogWarning("There is likely an issue with returning large numbers of nodes from the server");
                    Summary.Browse.BrowseNextWarning = true;

                    var largestNode = toBrowse.First();

                    var largestDict = new Dictionary<NodeId, BrowseNode> {
                        { largestNode.Key, new BrowseNode(largestNode.Key) }
                    };
                    await GetReferences(new BrowseParams
                    {
                        NodeClassMask = (uint)NodeClass.Object | (uint)NodeClass.Variable,
                        Nodes = largestDict
                    }, true, token);

                    int largest = largestDict[largestNode.Key].Result?.References?.Count ?? throw new FatalException(
                        "Largest node has 0 children, this should not be possible at this stage, and indicates a server failure");

                    log.LogInformation("The largest discovered node has {Count} children", largest);
                    // Usually we will have found the largest parent by this point, unless the server is extremely large
                    // So we can try to choose a BrowseNodesChunk that lets us avoid the issue
                    Summary.Browse.BrowseNodesChunk = Math.Max(1, (int)Math.Floor((double)chunkSize / largest));
                }
                Summary.Browse.BrowseChunk = Math.Min(chunkSize, originalChunkSize);
                break;
            }
            Config.Source.BrowseChunk = Summary.Browse.BrowseChunk;
            Config.Source.BrowseNodesChunk = Summary.Browse.BrowseNodesChunk;
            baseConfig.Source.BrowseChunk = Summary.Browse.BrowseChunk;
            baseConfig.Source.BrowseNodesChunk = Summary.Browse.BrowseNodesChunk;
        }
    }
}<|MERGE_RESOLUTION|>--- conflicted
+++ resolved
@@ -105,20 +105,11 @@
                     foreach (var rd in children)
                     {
                         var nodeId = ToNodeId(rd.NodeId);
-<<<<<<< HEAD
-                        bool docb = true;
-                        if (docb)
-                        {
-                            log.LogTrace("Discovered new node {NodeId}", nodeId);
-                            callback?.Invoke(rd, parentId, false);
-                        }
-=======
                         bool visited = !localVisitedNodes.Add(nodeId);
 
                         log.LogTrace("Discovered new node {NodeId}", nodeId);
                         callback?.Invoke(rd, parentId, visited);
 
->>>>>>> c9199098
                         if (rd.NodeClass == NodeClass.Variable) continue;
                         if (!visited)
                         {
