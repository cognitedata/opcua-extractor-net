--- conflicted
+++ resolved
@@ -1111,15 +1111,10 @@
             log.LogInformation("Average distance between timestamps across all nodes with history: {Distance}",
                 TimeSpan.FromTicks(totalAvgDistance));
             var granularity = TimeSpan.FromTicks(totalAvgDistance * 10).Seconds + 1;
-<<<<<<< HEAD
+
             log.LogInformation("Suggested granularity is: {Granularity} seconds", granularity);
             config.History.Granularity = granularity.ToString();
-=======
-
-            log.LogInformation("Suggested granularity is: {Granularity} seconds", granularity);
-            config.History.Granularity = granularity.ToString();
-
->>>>>>> e919c8fd
+
             summary.HistoryGranularity = TimeSpan.FromSeconds(granularity);
 
             bool backfillCapable = false;
