--- conflicted
+++ resolved
@@ -71,11 +71,7 @@
         },
         "end-time": {
             "type": "string",
-<<<<<<< HEAD
-            "description": "Last timestamp to read history from in milliseconds since January 1, 1970. Format is as given in [Timestamps and intervals](#timestamps-and-intervals), `-ago` can be added to make a relative timestamp in the past. Defaults to current time."
-=======
-            "description": "The latest timestamp history will be read from. In milliseconds since 01/01/1970. Default is current time. Alternatively use syntax `N[timeunit](-ago)` where `timeunit` is one of `w`, `d`, `h`, `m`, `s`, or `ms`. `-ago` indicates that this is set in the past, if left out it will be that duration in the future"
->>>>>>> 888adcd4
+            "description": "The latest timestamp history will be read from. In milliseconds since 01/01/1970. Alternatively use syntax `N[timeunit](-ago)` where `timeunit` is one of `w`, `d`, `h`, `m`, `s`, or `ms`. `-ago` indicates that this is set in the past, if left out it will be that duration in the future."
         },
         "max-read-length": {
             "type": "string",
