--- conflicted
+++ resolved
@@ -130,7 +130,6 @@
         }
 
         [Fact]
-<<<<<<< HEAD
         public async Task TestDeleteNodesAndEdges()
         {
             try
@@ -184,7 +183,9 @@
             Assert.Equal(13, handler.Containers.Count);
             Assert.Equal(64, handler.Instances.Count(inst => inst.Value["instanceType"].ToString() == "node"));
             Assert.Equal(73, handler.Instances.Count(inst => inst.Value["instanceType"].ToString() == "edge"));
-=======
+        }
+
+        [Fact]
         public async Task TestMapAllTypes()
         {
             // This test mostly just exists to check that it doesn't fail, and that it produces correct results even for
@@ -209,7 +210,6 @@
 
             var pubSubDiagnosticsType = handler.Views["PubSubDiagnosticsType"];
             Assert.Equal(10, pubSubDiagnosticsType["properties"].AsObject().Count);
->>>>>>> 527a96f5
         }
     }
 }