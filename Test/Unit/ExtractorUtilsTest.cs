﻿using Cognite.Extractor.Common;
using Cognite.Extractor.Logging;
using Cognite.OpcUa;
using Cognite.OpcUa.Types;
using Microsoft.Extensions.Logging;
using Opc.Ua;
<<<<<<< HEAD
using Serilog.Events;
=======
>>>>>>> 76692851
using System;
using System.Collections.Generic;
using System.Linq;
using Xunit;
using Xunit.Abstractions;
using SourceOp = Cognite.OpcUa.ExtractorUtils.SourceOp;


namespace Test.Unit
{
    public class ExtractorUtilsTest : MakeConsoleWork
    {
        public ExtractorUtilsTest(ITestOutputHelper output) : base(output)
        {
        }

        [Fact]
        public void TestSortNodes()
        {
            // Empty
            IEnumerable<UANode> objects;
            IEnumerable<UAVariable> variables;
            (objects, variables) = ExtractorUtils.SortNodes(Enumerable.Empty<UANode>());
            Assert.Empty(objects);
            Assert.Empty(variables);

            // Null
            Assert.Throws<ArgumentNullException>(() => ExtractorUtils.SortNodes(null));

            var arrParent = new UAVariable(new NodeId("arr1"), "arr1", NodeId.Null);
            arrParent.VariableAttributes.ValueRank = 1;
            arrParent.VariableAttributes.ArrayDimensions = new[] { 2 };
            var children = arrParent.CreateArrayChildren();
            // Populated
            var nodes = new UANode[]
            {
                new UANode(new NodeId("object1"), "obj1", NodeId.Null, NodeClass.Object),
                new UANode(new NodeId("object2"), "obj2", NodeId.Null, NodeClass.Object),
                new UAVariable(new NodeId("var1"), "var1", NodeId.Null),
                new UAVariable(new NodeId("var2"), "var2", NodeId.Null),
                arrParent,
                new UAVariable(new NodeId("arr2"), "arr2", NodeId.Null)
            };
            (nodes[5].Attributes as Cognite.OpcUa.Types.VariableAttributes).ValueRank = 1;
            (nodes[5].Attributes as Cognite.OpcUa.Types.VariableAttributes).ArrayDimensions = new[] { 2 };

            (objects, variables) = ExtractorUtils.SortNodes(nodes.Concat(children));
            Assert.Equal(4, objects.Count());
            Assert.Equal(4, variables.Count());

            Assert.Equal(8, objects.Concat(variables).DistinctBy(node => (node.Id, node is UAVariable variable ? variable.Index : -1)).Count());
        }
        [Fact]
        public void TestGetRootException()
        {
            var root = new ExtractorFailureException("some exception");
            // 1 layer
            var aex1 = new AggregateException(root);
            Assert.Equal(root, ExtractorUtils.GetRootExceptionOfType<ExtractorFailureException>(aex1));

            // 3 layer
            var aex2 = new AggregateException(new AggregateException(aex1));
            Assert.Equal(root, ExtractorUtils.GetRootExceptionOfType<ExtractorFailureException>(aex2));
        }
<<<<<<< HEAD
=======

        class LogEvent
        {
            public LogLevel LogLevel { get; set; }
            public EventId EventId { get; set; }
            public Exception Exception { get; set; }
        }

        class DummyLogger : ILogger
        {
            public List<LogEvent> Events { get; } = new List<LogEvent>();
            private object mutex = new object();


            public void Log<TState>(LogLevel logLevel, EventId eventId, TState state,
                Exception exception, Func<TState, Exception, string> formatter)
            {

                lock (mutex)
                {
                    Events.Add(new LogEvent
                    {
                        LogLevel = logLevel,
                        EventId = eventId,
                        Exception = exception
                    });
                }
            }

            public bool IsEnabled(LogLevel logLevel)
            {
                return true;
            }

            public IDisposable BeginScope<TState>(TState state)
            {
                throw new NotImplementedException();
            }
        }
>>>>>>> 76692851
        [Theory]
        [InlineData(typeof(Exception), 0, 1, false)]
        [InlineData(typeof(Exception), 0, 1, true)]
        [InlineData(typeof(AggregateException), 0, 1, false)]
        [InlineData(typeof(SilentServiceException), 1, 0, false)]
        [InlineData(typeof(SilentServiceException), 1, 0, true)]
        [InlineData(typeof(ExtractorFailureException), 1, 1, false)]
        [InlineData(typeof(ExtractorFailureException), 1, 1, true)]
        public void TestLogException(Type type, int dbgC, int errC, bool nested)
        {
            Exception ex;
            if (type == typeof(SilentServiceException))
            {
                ex = new SilentServiceException("msg", new ServiceResultException(), ExtractorUtils.SourceOp.Browse);
            }
            else
            {
                ex = (Exception)Activator.CreateInstance(type);
            }

            if (nested)
            {
                ex = new AggregateException(ex);
            }

            var logger = new DummyLogger();
            ExtractorUtils.LogException(logger, ex, "message", "silentMessage");
            Assert.Equal(dbgC, logger.Events.Count(evt => evt.LogLevel == LogLevel.Debug));
            Assert.Equal(errC, logger.Events.Count(evt => evt.LogLevel == LogLevel.Error));
            Assert.Equal(dbgC + errC, logger.Events.Count);
        }
        [Theory]
        [InlineData(StatusCodes.BadDecodingError, SourceOp.Browse, 3, true)]
        [InlineData(StatusCodes.BadUnknownResponse, SourceOp.Browse, 3, true)]
        [InlineData(StatusCodes.BadCertificateChainIncomplete, SourceOp.Browse, 1, true)]
        [InlineData(StatusCodes.BadNothingToDo, SourceOp.Browse, 1, true)]
        [InlineData(StatusCodes.BadSessionClosed, SourceOp.Browse, 1, true)]
        [InlineData(StatusCodes.BadServerNotConnected, SourceOp.Browse, 2, true)]
        [InlineData(StatusCodes.BadServerHalted, SourceOp.Browse, 1, true)]
        [InlineData(StatusCodes.BadNotConnected, SourceOp.SelectEndpoint, 2, true)]
        [InlineData(StatusCodes.BadNotConnected, SourceOp.Browse, 1, false)]
        [InlineData(StatusCodes.BadIdentityTokenInvalid, SourceOp.CreateSession, 2, true)]
        [InlineData(StatusCodes.BadIdentityTokenRejected, SourceOp.CreateSession, 1, true)]
        [InlineData(StatusCodes.BadCertificateUntrusted, SourceOp.CreateSession, 2, true)]
        [InlineData(StatusCodes.BadCertificateUntrusted, SourceOp.Browse, 1, false)]
        [InlineData(StatusCodes.BadNodeIdInvalid, SourceOp.ReadRootNode, 1, true)]
        [InlineData(StatusCodes.BadNodeIdInvalid, SourceOp.Browse, 1, true)]
        [InlineData(StatusCodes.BadNodeIdInvalid, SourceOp.ReadAttributes, 1, true)]
        [InlineData(StatusCodes.BadUserAccessDenied, SourceOp.ReadAttributes, 1, true)]
        [InlineData(StatusCodes.BadSecurityModeInsufficient, SourceOp.ReadAttributes, 2, true)]
        [InlineData(StatusCodes.BadTooManySubscriptions, SourceOp.CreateSubscription, 3, true)]
        [InlineData(StatusCodes.BadServiceUnsupported, SourceOp.CreateSubscription, 2, true)]
        [InlineData(StatusCodes.BadSubscriptionIdInvalid, SourceOp.CreateSubscription, 3, true)]
        [InlineData(StatusCodes.BadSubscriptionIdInvalid, SourceOp.CreateMonitoredItems, 3, true)]
        [InlineData(StatusCodes.BadFilterNotAllowed, SourceOp.CreateMonitoredItems, 2, true)]
        [InlineData(StatusCodes.BadTooManyMonitoredItems, SourceOp.CreateMonitoredItems, 3, true)]
        [InlineData(StatusCodes.BadNodeIdInvalid, SourceOp.HistoryRead, 1, true)]
        [InlineData(StatusCodes.BadUserAccessDenied, SourceOp.HistoryRead, 1, true)]
        [InlineData(StatusCodes.BadTooManyOperations, SourceOp.HistoryRead, 2, true)]
        [InlineData(StatusCodes.BadHistoryOperationUnsupported, SourceOp.HistoryRead, 3, true)]
        [InlineData(StatusCodes.BadFilterNotAllowed, SourceOp.HistoryReadEvents, 2, true)]
        [InlineData(StatusCodes.BadServiceUnsupported, SourceOp.CreateMonitoredItems, 2, true)]
        [InlineData(StatusCodes.BadNoContinuationPoints, SourceOp.CreateMonitoredItems, 2, true)]
        [InlineData(StatusCodes.BadTooManyOperations, SourceOp.CreateMonitoredItems, 2, true)]
        [InlineData(StatusCodes.BadTooManyOperations, SourceOp.CloseSession, 1, true)]
        [InlineData(StatusCodes.BadRequestInterrupted, SourceOp.CreateSubscription, 1, true)]
        public void TestHandleServiceException(uint code, SourceOp sourceOp, int errC, bool isHandled)
        {
            var logger = new DummyLogger();
            var serviceException = new ServiceResultException(code);
            var exc = ExtractorUtils.HandleServiceResult(logger, serviceException, sourceOp);
            Assert.Equal(errC, logger.Events.Count(evt => evt.LogLevel == LogLevel.Error));
            Assert.Equal(errC, logger.Events.Count);
            var serviceEx = Assert.IsType<SilentServiceException>(exc);
            if (isHandled) Assert.NotNull(serviceEx.InnerServiceException);

            exc = ExtractorUtils.HandleServiceResult(logger, new AggregateException(serviceException), sourceOp);
            Assert.Equal(errC * 2, logger.Events.Count(evt => evt.LogLevel == LogLevel.Error));
            Assert.Equal(errC * 2, logger.Events.Count);
            serviceEx = Assert.IsType<SilentServiceException>(exc);
            if (isHandled) Assert.NotNull(serviceEx.InnerServiceException);
        }

        [Fact]
        public void TestHandleNestedException()
        {
            var logger = new DummyLogger();
            var inner = new ServiceResultException(StatusCodes.BadRequestTooLarge);
            var exception = new ServiceResultException(StatusCodes.BadRequestInterrupted, inner);

            var exc = ExtractorUtils.HandleServiceResult(logger, exception, SourceOp.CreateSubscription);
            Assert.Equal(3, logger.Events.Count);
            
            var serviceEx = Assert.IsType<SilentServiceException>(exc);
            Assert.NotNull(serviceEx.InnerServiceException);
        }
    }
}<|MERGE_RESOLUTION|>--- conflicted
+++ resolved
@@ -4,13 +4,10 @@
 using Cognite.OpcUa.Types;
 using Microsoft.Extensions.Logging;
 using Opc.Ua;
-<<<<<<< HEAD
-using Serilog.Events;
-=======
->>>>>>> 76692851
 using System;
 using System.Collections.Generic;
 using System.Linq;
+using Test.Utils;
 using Xunit;
 using Xunit.Abstractions;
 using SourceOp = Cognite.OpcUa.ExtractorUtils.SourceOp;
@@ -72,48 +69,7 @@
             var aex2 = new AggregateException(new AggregateException(aex1));
             Assert.Equal(root, ExtractorUtils.GetRootExceptionOfType<ExtractorFailureException>(aex2));
         }
-<<<<<<< HEAD
-=======
 
-        class LogEvent
-        {
-            public LogLevel LogLevel { get; set; }
-            public EventId EventId { get; set; }
-            public Exception Exception { get; set; }
-        }
-
-        class DummyLogger : ILogger
-        {
-            public List<LogEvent> Events { get; } = new List<LogEvent>();
-            private object mutex = new object();
-
-
-            public void Log<TState>(LogLevel logLevel, EventId eventId, TState state,
-                Exception exception, Func<TState, Exception, string> formatter)
-            {
-
-                lock (mutex)
-                {
-                    Events.Add(new LogEvent
-                    {
-                        LogLevel = logLevel,
-                        EventId = eventId,
-                        Exception = exception
-                    });
-                }
-            }
-
-            public bool IsEnabled(LogLevel logLevel)
-            {
-                return true;
-            }
-
-            public IDisposable BeginScope<TState>(TState state)
-            {
-                throw new NotImplementedException();
-            }
-        }
->>>>>>> 76692851
         [Theory]
         [InlineData(typeof(Exception), 0, 1, false)]
         [InlineData(typeof(Exception), 0, 1, true)]
