﻿using Cognite.Extractor.Common;
using Cognite.Extractor.Logging;
using Cognite.OpcUa;
using Cognite.OpcUa.Types;
using Microsoft.Extensions.Logging;
using Opc.Ua;
using System;
using System.Collections.Generic;
using System.Linq;
using Test.Utils;
using Xunit;
using Xunit.Abstractions;
using SourceOp = Cognite.OpcUa.ExtractorUtils.SourceOp;


namespace Test.Unit
{
    public class ExtractorUtilsTest : MakeConsoleWork
    {
        public ExtractorUtilsTest(ITestOutputHelper output) : base(output)
        {
        }

        [Fact]
        public void TestSortNodes()
        {
            // Empty
            IEnumerable<UANode> objects;
            IEnumerable<UAVariable> variables;
            (objects, variables) = ExtractorUtils.SortNodes(Enumerable.Empty<UANode>());
            Assert.Empty(objects);
            Assert.Empty(variables);

            // Null
            Assert.Throws<ArgumentNullException>(() => ExtractorUtils.SortNodes(null));

            var arrParent = new UAVariable(new NodeId("arr1"), "arr1", NodeId.Null);
            arrParent.VariableAttributes.ValueRank = 1;
            arrParent.VariableAttributes.ArrayDimensions = new[] { 2 };
            var children = arrParent.CreateTimeseries();
            // Populated
            var nodes = new UANode[]
            {
                new UANode(new NodeId("object1"), "obj1", NodeId.Null, NodeClass.Object),
                new UANode(new NodeId("object2"), "obj2", NodeId.Null, NodeClass.Object),
                new UAVariable(new NodeId("var1"), "var1", NodeId.Null),
                new UAVariable(new NodeId("var2"), "var2", NodeId.Null),
                arrParent,
                new UAVariable(new NodeId("arr2"), "arr2", NodeId.Null)
            };
            (nodes[5].Attributes as Cognite.OpcUa.Types.VariableAttributes).ValueRank = 1;
            (nodes[5].Attributes as Cognite.OpcUa.Types.VariableAttributes).ArrayDimensions = new[] { 2 };

            (objects, variables) = ExtractorUtils.SortNodes(nodes.Concat(children));
            Assert.Equal(4, objects.Count());
            Assert.Equal(4, variables.Count());

            Assert.Equal(8, objects.Concat(variables).DistinctBy(node => (node.Id, node is UAVariable variable ? variable.Index : -1)).Count());
        }
        [Fact]
        public void TestGetRootException()
        {
            var root = new ExtractorFailureException("some exception");
            // 1 layer
            var aex1 = new AggregateException(root);
            Assert.Equal(root, ExtractorUtils.GetRootExceptionOfType<ExtractorFailureException>(aex1));

            // 3 layer
            var aex2 = new AggregateException(new AggregateException(aex1));
            Assert.Equal(root, ExtractorUtils.GetRootExceptionOfType<ExtractorFailureException>(aex2));
        }

<<<<<<< HEAD
=======
        class LogEvent
        {
            public LogLevel LogLevel { get; set; }
            public EventId EventId { get; set; }
            public Exception Exception { get; set; }
        }

        class DummyLogger : ILogger
        {
            public List<LogEvent> Events { get; } = new List<LogEvent>();
            private object mutex = new object();


            public void Log<TState>(LogLevel logLevel, EventId eventId, TState state,
                Exception exception, Func<TState, Exception, string> formatter)
            {

                lock (mutex)
                {
                    Events.Add(new LogEvent
                    {
                        LogLevel = logLevel,
                        EventId = eventId,
                        Exception = exception
                    });
                }
            }

            public bool IsEnabled(LogLevel logLevel)
            {
                return true;
            }

            public IDisposable BeginScope<TState>(TState state)
            {
                throw new NotImplementedException();
            }
        }
>>>>>>> e919c8fd
        [Theory]
        [InlineData(typeof(Exception), 0, 1, false)]
        [InlineData(typeof(Exception), 0, 1, true)]
        [InlineData(typeof(AggregateException), 0, 1, false)]
        [InlineData(typeof(SilentServiceException), 1, 0, false)]
        [InlineData(typeof(SilentServiceException), 1, 0, true)]
        [InlineData(typeof(ExtractorFailureException), 1, 1, false)]
        [InlineData(typeof(ExtractorFailureException), 1, 1, true)]
        public void TestLogException(Type type, int dbgC, int errC, bool nested)
        {
            Exception ex;
            if (type == typeof(SilentServiceException))
            {
                ex = new SilentServiceException("msg", new ServiceResultException(), ExtractorUtils.SourceOp.Browse);
            }
            else
            {
                ex = (Exception)Activator.CreateInstance(type);
            }

            if (nested)
            {
                ex = new AggregateException(ex);
            }

            var logger = new DummyLogger();
            ExtractorUtils.LogException(logger, ex, "message", "silentMessage");
            Assert.Equal(dbgC, logger.Events.Count(evt => evt.LogLevel == LogLevel.Debug));
            Assert.Equal(errC, logger.Events.Count(evt => evt.LogLevel == LogLevel.Error));
            Assert.Equal(dbgC + errC, logger.Events.Count);
        }
        [Theory]
        [InlineData(StatusCodes.BadDecodingError, SourceOp.Browse, 3, true)]
        [InlineData(StatusCodes.BadUnknownResponse, SourceOp.Browse, 3, true)]
        [InlineData(StatusCodes.BadCertificateChainIncomplete, SourceOp.Browse, 1, true)]
        [InlineData(StatusCodes.BadNothingToDo, SourceOp.Browse, 1, true)]
        [InlineData(StatusCodes.BadSessionClosed, SourceOp.Browse, 1, true)]
        [InlineData(StatusCodes.BadServerNotConnected, SourceOp.Browse, 2, true)]
        [InlineData(StatusCodes.BadServerHalted, SourceOp.Browse, 1, true)]
        [InlineData(StatusCodes.BadNotConnected, SourceOp.SelectEndpoint, 2, true)]
        [InlineData(StatusCodes.BadNotConnected, SourceOp.Browse, 1, false)]
        [InlineData(StatusCodes.BadIdentityTokenInvalid, SourceOp.CreateSession, 2, true)]
        [InlineData(StatusCodes.BadIdentityTokenRejected, SourceOp.CreateSession, 1, true)]
        [InlineData(StatusCodes.BadCertificateUntrusted, SourceOp.CreateSession, 2, true)]
        [InlineData(StatusCodes.BadCertificateUntrusted, SourceOp.Browse, 1, false)]
        [InlineData(StatusCodes.BadNodeIdInvalid, SourceOp.ReadRootNode, 1, true)]
        [InlineData(StatusCodes.BadNodeIdInvalid, SourceOp.Browse, 1, true)]
        [InlineData(StatusCodes.BadNodeIdInvalid, SourceOp.ReadAttributes, 1, true)]
        [InlineData(StatusCodes.BadUserAccessDenied, SourceOp.ReadAttributes, 1, true)]
        [InlineData(StatusCodes.BadSecurityModeInsufficient, SourceOp.ReadAttributes, 2, true)]
        [InlineData(StatusCodes.BadTooManySubscriptions, SourceOp.CreateSubscription, 3, true)]
        [InlineData(StatusCodes.BadServiceUnsupported, SourceOp.CreateSubscription, 2, true)]
        [InlineData(StatusCodes.BadSubscriptionIdInvalid, SourceOp.CreateSubscription, 3, true)]
        [InlineData(StatusCodes.BadSubscriptionIdInvalid, SourceOp.CreateMonitoredItems, 3, true)]
        [InlineData(StatusCodes.BadFilterNotAllowed, SourceOp.CreateMonitoredItems, 2, true)]
        [InlineData(StatusCodes.BadTooManyMonitoredItems, SourceOp.CreateMonitoredItems, 3, true)]
        [InlineData(StatusCodes.BadNodeIdInvalid, SourceOp.HistoryRead, 1, true)]
        [InlineData(StatusCodes.BadUserAccessDenied, SourceOp.HistoryRead, 1, true)]
        [InlineData(StatusCodes.BadTooManyOperations, SourceOp.HistoryRead, 2, true)]
        [InlineData(StatusCodes.BadHistoryOperationUnsupported, SourceOp.HistoryRead, 3, true)]
        [InlineData(StatusCodes.BadFilterNotAllowed, SourceOp.HistoryReadEvents, 2, true)]
        [InlineData(StatusCodes.BadServiceUnsupported, SourceOp.CreateMonitoredItems, 2, true)]
        [InlineData(StatusCodes.BadNoContinuationPoints, SourceOp.CreateMonitoredItems, 2, true)]
        [InlineData(StatusCodes.BadTooManyOperations, SourceOp.CreateMonitoredItems, 2, true)]
        [InlineData(StatusCodes.BadTooManyOperations, SourceOp.CloseSession, 1, true)]
        [InlineData(StatusCodes.BadRequestInterrupted, SourceOp.CreateSubscription, 1, true)]
        public void TestHandleServiceException(uint code, SourceOp sourceOp, int errC, bool isHandled)
        {
            var logger = new DummyLogger();
            var serviceException = new ServiceResultException(code);
            var exc = ExtractorUtils.HandleServiceResult(logger, serviceException, sourceOp);
            Assert.Equal(errC, logger.Events.Count(evt => evt.LogLevel == LogLevel.Error));
            Assert.Equal(errC, logger.Events.Count);
            var serviceEx = Assert.IsType<SilentServiceException>(exc);
            if (isHandled) Assert.NotNull(serviceEx.InnerServiceException);

            exc = ExtractorUtils.HandleServiceResult(logger, new AggregateException(serviceException), sourceOp);
            Assert.Equal(errC * 2, logger.Events.Count(evt => evt.LogLevel == LogLevel.Error));
            Assert.Equal(errC * 2, logger.Events.Count);
            serviceEx = Assert.IsType<SilentServiceException>(exc);
            if (isHandled) Assert.NotNull(serviceEx.InnerServiceException);
        }

        [Fact]
        public void TestHandleNestedException()
        {
            var logger = new DummyLogger();
            var inner = new ServiceResultException(StatusCodes.BadRequestTooLarge);
            var exception = new ServiceResultException(StatusCodes.BadRequestInterrupted, inner);

            var exc = ExtractorUtils.HandleServiceResult(logger, exception, SourceOp.CreateSubscription);
            Assert.Equal(3, logger.Events.Count);
            
            var serviceEx = Assert.IsType<SilentServiceException>(exc);
            Assert.NotNull(serviceEx.InnerServiceException);
        }
    }
}<|MERGE_RESOLUTION|>--- conflicted
+++ resolved
@@ -70,8 +70,6 @@
             Assert.Equal(root, ExtractorUtils.GetRootExceptionOfType<ExtractorFailureException>(aex2));
         }
 
-<<<<<<< HEAD
-=======
         class LogEvent
         {
             public LogLevel LogLevel { get; set; }
@@ -110,7 +108,7 @@
                 throw new NotImplementedException();
             }
         }
->>>>>>> e919c8fd
+
         [Theory]
         [InlineData(typeof(Exception), 0, 1, false)]
         [InlineData(typeof(Exception), 0, 1, true)]
