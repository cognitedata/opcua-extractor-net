﻿using Cognite.OpcUa.Config;
using Cognite.OpcUa.Nodes;
using Cognite.OpcUa.NodeSources;
using Microsoft.Extensions.DependencyInjection;
using Microsoft.Extensions.Logging;
using Opc.Ua;
using System;
using System.Linq;
using System.Threading.Tasks;
using Test.Utils;
using Xunit;
using Xunit.Abstractions;

namespace Test.Unit
{
    public sealed class NodeSourceTestFixture : BaseExtractorTestFixture
    {
        public NodeSourceTestFixture() : base() { }
    }
    public class NodeSourceTest : IClassFixture<NodeSourceTestFixture>
    {
        private readonly NodeSourceTestFixture tester;
        public NodeSourceTest(ITestOutputHelper output, NodeSourceTestFixture tester)
        {
            this.tester = tester;
            tester.ResetConfig();
            tester.Init(output);
            tester.Config.Source.NodeSetSource = new NodeSetSourceConfig
            {
                NodeSets = new[]
                {
                    new NodeSetConfig
                    {
                        Url = new Uri("https://files.opcfoundation.org/schemas/UA/1.04/Opc.Ua.NodeSet2.xml")
                    },
                    new NodeSetConfig
                    {
                        FileName = "TestServer.NodeSet2.xml"
                    }
                }
            };
            tester.Client.TypeManager.Reset();
        }

        [Fact]
        public async Task TestNodeSetSource()
        {
            tester.Config.Extraction.Relationships.Enabled = true;
            using var extractor = tester.BuildExtractor();
            tester.Config.Extraction.Relationships.Enabled = false;
            tester.Config.Extraction.DataTypes.AutoIdentifyTypes = true;

            var log = tester.Provider.GetRequiredService<ILogger<NodeSetSource>>();
            var source = new NodeSetSource(log, tester.Config, extractor, tester.Client, extractor.TypeManager);

            // Base, nothing enabled
            source.BuildNodes(new[] { tester.Ids.Custom.Root }, true);
            var result = await source.ParseResults(tester.Source.Token);
            Assert.Equal(3, result.SourceVariables.Count());
            Assert.Equal(3, result.DestinationVariables.Count());
            Assert.Equal(3, result.DestinationObjects.Count());
            Assert.Equal(3, result.SourceObjects.Count());
            Assert.Empty(result.DestinationReferences);
            Assert.True(result.CanBeUsedForDeletes);

            // Enable arrays
            extractor.State.Clear();
            tester.Config.Extraction.DataTypes.MaxArraySize = 4;
            source.BuildNodes(new[] { tester.Ids.Custom.Root }, false);
            result = await source.ParseResults(tester.Source.Token);
            Assert.Equal(5, result.SourceVariables.Count());
            Assert.Equal(11, result.DestinationVariables.Count());
            Assert.Equal(5, result.DestinationObjects.Count());
            Assert.Equal(3, result.SourceObjects.Count());
            Assert.Empty(result.DestinationReferences);
            Assert.False(result.CanBeUsedForDeletes);

            // Enable strings
            extractor.State.Clear();
            tester.Config.Extraction.DataTypes.AllowStringVariables = true;
            source.BuildNodes(new[] { tester.Ids.Custom.Root }, true);
            result = await source.ParseResults(tester.Source.Token);
            Assert.Equal(9, result.SourceVariables.Count());
            Assert.Equal(16, result.DestinationVariables.Count());
            Assert.Equal(6, result.DestinationObjects.Count());
            Assert.Equal(3, result.SourceObjects.Count());
            Assert.Empty(result.DestinationReferences);

            // Enable ignore
            extractor.State.Clear();
            tester.Config.Extraction.DataTypes.IgnoreDataTypes = new[]
            {
                CommonTestUtils.ToProtoNodeId(tester.Server.Ids.Custom.IgnoreType, tester.Client)
            };
            extractor.TypeManager.BuildTypeInfo();
            source.BuildNodes(new[] { tester.Ids.Custom.Root }, true);
            result = await source.ParseResults(tester.Source.Token);
            Assert.Equal(8, result.SourceVariables.Count());
            Assert.Equal(15, result.DestinationVariables.Count());
            Assert.Equal(6, result.DestinationObjects.Count());
            Assert.Equal(3, result.SourceObjects.Count());
            Assert.Empty(result.DestinationReferences);

            // Map variable children to objects
            extractor.State.Clear();
            tester.Config.Extraction.MapVariableChildren = true;
            source.BuildNodes(new[] { tester.Ids.Custom.Root }, true);
            result = await source.ParseResults(tester.Source.Token);
            Assert.Equal(8, result.SourceVariables.Count());
            Assert.Equal(15, result.DestinationVariables.Count());
            Assert.Equal(9, result.DestinationObjects.Count());
            Assert.Equal(5, result.SourceObjects.Count());
            Assert.Empty(result.DestinationReferences);

            tester.Config.Extraction.MapVariableChildren = false;

            // Enable non-hierarchical relations
            extractor.State.Clear();
            tester.Config.Extraction.Relationships.Enabled = true;
            source.BuildNodes(new[] { tester.Ids.Custom.Root }, true);
            result = await source.ParseResults(tester.Source.Token);
            foreach (var rf in result.DestinationReferences)
            {
                log.LogDebug("Ref: {Source} {Target} {Type} {IsForward}", rf.Source.Id, rf.Target.Id, rf.Type.Id, rf.IsForward);
            }
            Assert.Equal(8, result.DestinationReferences.Count());
            Assert.Equal(4, result.DestinationReferences.Count(rel => rel.IsForward));
            Assert.All(result.DestinationReferences, rel =>
            {
                Assert.NotNull(rel.Source);
                Assert.NotNull(rel.Target);
                Assert.False(rel.Source.Id.IsNullNodeId);
                Assert.False(rel.Target.Id.IsNullNodeId);
                Assert.NotNull(rel.Type);
                Assert.NotNull(rel.Type.Id);
                Assert.Contains(result.DestinationReferences, orel => orel.Source.Id == rel.Target.Id
                    && orel.Target.Id == rel.Source.Id && orel.IsForward == !rel.IsForward);
            });


            // Enable forward hierarchical relations
            extractor.State.Clear();
            tester.Config.Extraction.Relationships.Hierarchical = true;
            source.BuildNodes(new[] { tester.Ids.Custom.Root }, true);
            result = await source.ParseResults(tester.Source.Token);
            Assert.Equal(18, result.DestinationReferences.Count());
            Assert.Equal(14, result.DestinationReferences.Count(rel => rel.IsForward));
            Assert.All(result.DestinationReferences, rel =>
            {
                Assert.NotNull(rel.Source);
                Assert.NotNull(rel.Target);
                Assert.False(rel.Source.Id.IsNullNodeId);
                Assert.False(rel.Target.Id.IsNullNodeId);
                Assert.NotNull(rel.Type);
                Assert.NotNull(rel.Type.Id);
            });

            // Enable inverse hierarchical relations
            extractor.State.Clear();
            tester.Config.Extraction.Relationships.InverseHierarchical = true;
            source.BuildNodes(new[] { tester.Ids.Custom.Root }, true);
            result = await source.ParseResults(tester.Source.Token);
            Assert.Equal(28, result.DestinationReferences.Count());
            Assert.Equal(14, result.DestinationReferences.Count(rel => rel.IsForward));
            Assert.All(result.DestinationReferences, rel =>
            {
                Assert.NotNull(rel.Source);
                Assert.NotNull(rel.Target);
                Assert.False(rel.Source.Id.IsNullNodeId);
                Assert.False(rel.Target.Id.IsNullNodeId);
                Assert.NotNull(rel.Type);
                Assert.NotNull(rel.Type.Id);
                Assert.Contains(result.DestinationReferences, orel => orel.Source.Id == rel.Target.Id
                    && orel.Target.Id == rel.Source.Id && orel.IsForward == !rel.IsForward);
            });
            Assert.True(result.CanBeUsedForDeletes);
        }

        [Fact]
        public async Task TestNodeSetWithoutServer()
        {
            tester.Config.Extraction.Relationships.Enabled = true;
            using var extractor = tester.BuildExtractor();
            tester.Config.Extraction.Relationships.Enabled = false;
            tester.Config.Source.EndpointUrl = null;

            var log = tester.Provider.GetRequiredService<ILogger<NodeSetSource>>();
            var source = new NodeSetSource(log, tester.Config, extractor, tester.Client, extractor.TypeManager);

            tester.Config.Extraction.DataTypes.MaxArraySize = 4;
            tester.Config.Extraction.NodeTypes.AsNodes = true;
            tester.Config.Extraction.DataTypes.AllowStringVariables = true;
            tester.Config.Extraction.MapVariableChildren = true;
            tester.Config.Extraction.Relationships.Hierarchical = true;
            tester.Config.Extraction.Relationships.InverseHierarchical = true;
            tester.Config.Extraction.Relationships.Enabled = true;

            source.BuildNodes(new[] { tester.Ids.Custom.Root, ObjectIds.TypesFolder }, true);
            var result = await source.ParseResults(tester.Source.Token);
<<<<<<< HEAD
            Assert.Equal(9, result.SourceVariables.Count());
            Assert.Equal(16, result.DestinationVariables.Count());
            Assert.Equal(477, result.DestinationObjects.Count());
            Assert.Equal(473, result.SourceObjects.Count());
            Assert.Equal(1508, result.DestinationReferences.Count());
            Assert.Equal(754, result.DestinationReferences.Count(rel => rel.IsForward));
=======
            Assert.Equal(275, result.SourceVariables.Count());
            Assert.Equal(282, result.DestinationVariables.Count());
            Assert.Equal(447, result.DestinationObjects.Count());
            Assert.Equal(441, result.SourceObjects.Count());
            Assert.Equal(2108, result.DestinationReferences.Count());
            Assert.Equal(1054, result.DestinationReferences.Count(rel => rel.IsForward));
>>>>>>> c9199098
            Assert.All(result.DestinationReferences, rel =>
            {
                Assert.NotNull(rel.Source);
                Assert.NotNull(rel.Target);
                Assert.False(rel.Source.Id.IsNullNodeId);
                Assert.False(rel.Target.Id.IsNullNodeId);
                Assert.NotNull(rel.Type);
                Assert.NotNull(rel.Type.Id);
                Assert.Contains(result.DestinationReferences, orel => orel.Source.Id == rel.Target.Id
                    && orel.Target.Id == rel.Source.Id && orel.IsForward == !rel.IsForward);
            });
            Assert.True(result.CanBeUsedForDeletes);
        }


        [Fact]
        public async Task TestNodeSetSourceEvents()
        {
            using var extractor = tester.BuildExtractor();
            var log = tester.Provider.GetRequiredService<ILogger<NodeSetSource>>();
            var source = new NodeSetSource(log, tester.Config, extractor, tester.Client, extractor.TypeManager);

            source.BuildNodes(new[] { ObjectIds.ObjectsFolder }, true);

            tester.Config.Events.AllEvents = true;
            tester.Config.Events.Enabled = true;
            await extractor.TypeManager.LoadTypeData(tester.Source.Token);
            extractor.TypeManager.BuildTypeInfo();
            var fields = extractor.TypeManager.EventFields;

            Assert.Equal(96, fields.Count);

            // Check that all parent properties are present in a deep event
            Assert.Equal(16, fields[ObjectTypeIds.AuditHistoryAtTimeDeleteEventType].CollectedFields.Count());
            Assert.Contains(new RawTypeField(new QualifiedName("EventType")),
                fields[ObjectTypeIds.AuditHistoryAtTimeDeleteEventType].CollectedFields);
            Assert.Contains(new RawTypeField(new QualifiedName("ActionTimeStamp")),
                fields[ObjectTypeIds.AuditHistoryAtTimeDeleteEventType].CollectedFields);
            Assert.Contains(new RawTypeField(new QualifiedName("ParameterDataTypeId")),
                fields[ObjectTypeIds.AuditHistoryAtTimeDeleteEventType].CollectedFields);
            Assert.Contains(new RawTypeField(new QualifiedName("UpdatedNode")),
                fields[ObjectTypeIds.AuditHistoryAtTimeDeleteEventType].CollectedFields);
            Assert.Contains(new RawTypeField(new QualifiedName("OldValues")),
                fields[ObjectTypeIds.AuditHistoryAtTimeDeleteEventType].CollectedFields);

            // Check that nodes in the middle only have higher level properties
            Assert.Equal(13, fields[ObjectTypeIds.AuditHistoryUpdateEventType].CollectedFields.Count());
            Assert.DoesNotContain(new RawTypeField(new QualifiedName("OldValues")),
                fields[ObjectTypeIds.AuditHistoryUpdateEventType].CollectedFields);

            var result = await source.ParseResults(tester.Source.Token);
            var nodeDict = result.DestinationObjects.ToDictionary(obj => obj.Id);

            Assert.True(nodeDict.TryGetValue(tester.Ids.Event.Root, out var root));
            Assert.Equal(0, (root as UAObject).FullAttributes.EventNotifier);

            Assert.True(nodeDict.TryGetValue(tester.Ids.Event.Obj1, out var obj));
            Assert.Equal(5, (obj as UAObject).FullAttributes.EventNotifier);

            Assert.True(nodeDict.TryGetValue(tester.Ids.Event.Obj2, out obj));
            Assert.Equal(1, (obj as UAObject).FullAttributes.EventNotifier);

            Assert.NotNull(extractor.State.GetEmitterState(tester.Ids.Event.Obj1));
            Assert.NotNull(extractor.State.GetEmitterState(tester.Ids.Event.Obj2));
            // Assert.True(false);
        }
        [Fact]
        public async Task TestEstimateArraySize()
        {
            using var pusher = new DummyPusher(new DummyPusherConfig());
            using var extractor = tester.BuildExtractor(true, null, pusher);

            tester.Config.History.Enabled = false;
            var extConfig = tester.Config.Extraction;
            extConfig.RootNode = tester.Ids.Wrong.Root.ToProtoNodeId(tester.Client);
            extConfig.DataTypes.MaxArraySize = 6;
            extConfig.DataTypes.EstimateArraySizes = true;

            tester.Server.UpdateNode(tester.Ids.Wrong.RankImpreciseNoDim, new double[] { 1.0, 2.0, 3.0, 4.0 });

            await extractor.RunExtractor(true);

            Assert.Equal(6, pusher.PushedNodes.Count);
            Assert.Equal(5, pusher.PushedNodes.Values.Count(node => node is UAVariable variable && variable.IsArray));
            Assert.Equal(19, pusher.PushedVariables.Count);
        }
        [Fact]
        public async Task TestNodeSetEstimateArraySize()
        {
            using var extractor = tester.BuildExtractor();
            var log = tester.Provider.GetRequiredService<ILogger<NodeSetSource>>();
            var source = new NodeSetSource(log, tester.Config, extractor, tester.Client, extractor.TypeManager);

            source.BuildNodes(new[] { tester.Ids.Wrong.Root }, true);
            var extConfig = tester.Config.Extraction;
            extConfig.DataTypes.MaxArraySize = 6;
            extConfig.DataTypes.EstimateArraySizes = true;

            tester.Server.UpdateNode(tester.Ids.Wrong.RankImpreciseNoDim, new double[] { 1.0, 2.0, 3.0, 4.0 });

            var result = await source.ParseResults(tester.Source.Token);
            Assert.Equal(6, result.DestinationObjects.Count());
            Assert.Equal(5, result.DestinationObjects.Count(node => node is UAVariable variable && variable.IsArray));
            Assert.Equal(21, result.DestinationVariables.Count());
            Assert.Single(result.SourceObjects);
            Assert.Equal(5, result.SourceVariables.Count());
        }
    }
}<|MERGE_RESOLUTION|>--- conflicted
+++ resolved
@@ -197,21 +197,13 @@
 
             source.BuildNodes(new[] { tester.Ids.Custom.Root, ObjectIds.TypesFolder }, true);
             var result = await source.ParseResults(tester.Source.Token);
-<<<<<<< HEAD
-            Assert.Equal(9, result.SourceVariables.Count());
-            Assert.Equal(16, result.DestinationVariables.Count());
-            Assert.Equal(477, result.DestinationObjects.Count());
-            Assert.Equal(473, result.SourceObjects.Count());
-            Assert.Equal(1508, result.DestinationReferences.Count());
-            Assert.Equal(754, result.DestinationReferences.Count(rel => rel.IsForward));
-=======
+
             Assert.Equal(275, result.SourceVariables.Count());
             Assert.Equal(282, result.DestinationVariables.Count());
             Assert.Equal(447, result.DestinationObjects.Count());
             Assert.Equal(441, result.SourceObjects.Count());
             Assert.Equal(2108, result.DestinationReferences.Count());
             Assert.Equal(1054, result.DestinationReferences.Count(rel => rel.IsForward));
->>>>>>> c9199098
             Assert.All(result.DestinationReferences, rel =>
             {
                 Assert.NotNull(rel.Source);
