﻿<?xml version="1.0" encoding="utf-8"?>
<Project Sdk="Microsoft.NET.Sdk">
  <PropertyGroup>
    <TargetFramework>net8.0</TargetFramework>
    <IsTestProject>true</IsTestProject>
    <IsPackable>false</IsPackable>
    <LangVersion>9.0</LangVersion>
    <AnalysisMode>AllEnabledByDefault</AnalysisMode>
  </PropertyGroup>
  <ItemGroup>
    <ProjectReference Include="..\ConfigurationTool\ConfigurationTool.csproj" />
    <ProjectReference Include="..\Extractor\Extractor.csproj" />
    <ProjectReference Include="..\MQTTCDFBridge\MQTTCDFBridge.csproj" />
    <ProjectReference Include="..\Server\Server.csproj" />
    <ProjectReference Include="..\ExtractorLauncher\ExtractorLauncher.csproj" />
  </ItemGroup>

  <!--ItemGroup>
    <AssemblyAttribute Include="Xunit.CollectionBehavior">
      <DisableTestParallelization>True</DisableTestParallelization>
      <DisableTestParallelization_TypeName>System.Boolean</DisableTestParallelization_TypeName>
    </AssemblyAttribute>
  </ItemGroup-->

  <ItemGroup>
    <ProjectReference Include="../../dotnet-extractor-utils/Cognite.Testing/Cognite.Testing.csproj" />
  </ItemGroup>

  <ItemGroup>
    <None Include="$(SolutionDir)config\**" CopyToOutputDirectory="Always" LinkBase="config" />
  </ItemGroup>

  <ItemGroup>
<<<<<<< HEAD
    <!--PackageReference Include="Cognite.Extractor.Testing" Version="1.26.1" /-->
=======
    <PackageReference Include="Cognite.Extractor.Testing" Version="1.27.1" />
>>>>>>> 57af42ff
    <PackageReference Include="coverlet.msbuild" Version="6.0.2">
      <PrivateAssets>all</PrivateAssets>
      <IncludeAssets>runtime; build; native; contentfiles; analyzers; buildtransitive</IncludeAssets>
    </PackageReference>
    <PackageReference Include="Microsoft.NET.Test.Sdk" Version="17.11.1" />
    <PackageReference Include="xunit" Version="2.9.2" />
    <PackageReference Include="xunit.runner.visualstudio" Version="2.8.2">
      <PrivateAssets>all</PrivateAssets>
      <IncludeAssets>runtime; build; native; contentfiles; analyzers; buildtransitive</IncludeAssets>
    </PackageReference>
  </ItemGroup>
  <ItemGroup>
    <None Update="config.bridge.yml">
      <CopyToOutputDirectory>Always</CopyToOutputDirectory>
    </None>
    <None Update="config.config-tool-test.yml">
      <CopyToOutputDirectory>Always</CopyToOutputDirectory>
    </None>
    <None Update="config.test.yml">
      <CopyToOutputDirectory>Always</CopyToOutputDirectory>
    </None>
    <None Update="TestServer.NodeSet2.xml">
      <CopyToOutputDirectory>Always</CopyToOutputDirectory>
    </None>
  </ItemGroup>
</Project><|MERGE_RESOLUTION|>--- conflicted
+++ resolved
@@ -31,11 +31,7 @@
   </ItemGroup>
 
   <ItemGroup>
-<<<<<<< HEAD
-    <!--PackageReference Include="Cognite.Extractor.Testing" Version="1.26.1" /-->
-=======
-    <PackageReference Include="Cognite.Extractor.Testing" Version="1.27.1" />
->>>>>>> 57af42ff
+    <!--PackageReference Include="Cognite.Extractor.Testing" Version="1.27.1" /-->
     <PackageReference Include="coverlet.msbuild" Version="6.0.2">
       <PrivateAssets>all</PrivateAssets>
       <IncludeAssets>runtime; build; native; contentfiles; analyzers; buildtransitive</IncludeAssets>
