--- conflicted
+++ resolved
@@ -146,14 +146,9 @@
                 stage('Deploy to github release') {
                     withCredentials([usernamePassword(credentialsId: 'githubapp', usernameVariable: 'ghusername', passwordVariable: 'ghpassword')]) {
                         sh("python3 deploy.py cognitedata opcua-extractor-net $ghpassword $version "
-<<<<<<< HEAD
-                            + "opcua-extractor.win-x64.${version}.zip opcua-extractor.win81-x64.${version}.zip opcua-extractor.linux-x64.${version}.zip "
-                            + "mqtt-cdf-bridge.win-x64.${version}.zip mqtt-cdf-bridge.win81-x64.${version}.zip mqtt-cdf-bridge.linux-x64.${version}.zip "
+                            + "opcua-extractor.win-x64.${version}.zip opcua-extractor.linux-x64.${version}.zip "
+                            + "mqtt-cdf-bridge.win-x64.${version}.zip mqtt-cdf-bridge.linux-x64.${version}.zip "
                             + "opcua-extractor_${version}_amd64.deb opcua-extractor-${rpmver}-1.x86_64.rpm")
-=======
-                            + "opcua-extractor.win-x64.${version}.zip opcua-extractor.linux-x64.${version}.zip "
-                            + "mqtt-cdf-bridge.win-x64.${version}.zip mqtt-cdf-bridge.linux-x64.${version}.zip")
->>>>>>> bac13fdb
                     }
                 }
             }
