﻿/* Cognite Extractor for OPC-UA
Copyright (C) 2021 Cognite AS

This program is free software; you can redistribute it and/or
modify it under the terms of the GNU General Public License
as published by the Free Software Foundation; either version 2
of the License, or (at your option) any later version.

This program is distributed in the hope that it will be useful,
but WITHOUT ANY WARRANTY; without even the implied warranty of
MERCHANTABILITY or FITNESS FOR A PARTICULAR PURPOSE.  See the
GNU General Public License for more details.

You should have received a copy of the GNU General Public License
along with this program; if not, write to the Free Software
Foundation, Inc., 51 Franklin Street, Fifth Floor, Boston, MA  02110-1301, USA. */

using Serilog;
using System;
using System.Collections.Generic;
using System.CommandLine;
using System.CommandLine.Builder;
using System.CommandLine.Invocation;
using System.CommandLine.Parsing;
using System.Threading;
using System.Threading.Tasks;

[assembly: CLSCompliant(false)]
namespace Server
{
    [System.Diagnostics.CodeAnalysis.SuppressMessage("Usage", "CA1812:ServerOptions never instantiated",
        Justification = "Instantiated through reflection.")]
    internal class ServerOptions
    {
        public string EndpointUrl { get; set; }
        public int? Port { get; set; }
        public string MqttUrl { get; set; }
        public bool BaseHistory { get; set; }
        public bool CustomHistory { get; set; }
        public bool EventHistory { get; set; }
        public bool BasePeriodic { get; set; }
        public bool CustomPeriodic { get; set; }
        public bool EventsPeriodic { get; set; }
        public bool GrowthPeriodic { get; set; }
        public bool LargeHierarchy { get; set; }
        public bool VeryLargeHierarchy { get; set; }
        public bool Pubsub { get; set; }
        public bool Diagnostics { get; set; }
        public bool CoreProfile { get; set; }
        public int MaxBrowseResults { get; set; }
        public int MaxBrowseNodes { get; set; }
        public int MaxAttributes { get; set; }
        public int MaxSubscriptions { get; set; }
        public int MaxHistoryNodes { get; set; }
        public int RemainingBrowseCount { get; set; }
        public string LogLevel { get; set; }
    }


    internal class Program
    {
        private static async Task<int> Main(string[] args)
        {
            return await GetCommandLineOptions().InvokeAsync(args);
        }

        private static ServerController BuildServer(ServerOptions opt)
        {
            var setups = new List<PredefinedSetup> { PredefinedSetup.Custom, PredefinedSetup.Base,
                PredefinedSetup.Events, PredefinedSetup.Wrong, PredefinedSetup.Auditing };
            if (opt.Pubsub) setups.Add(PredefinedSetup.PubSub);
            if (opt.LargeHierarchy) setups.Add(PredefinedSetup.Full);
            if (opt.VeryLargeHierarchy) setups.Add(PredefinedSetup.VeryLarge);

            int port = opt.Port ?? 62546;
            string endpointUrl = opt.EndpointUrl ?? "opc.tcp://localhost";
            string mqttUrl = opt.MqttUrl ?? "mqtt://localhost:4060";

<<<<<<< HEAD
            var controller = new ServerController(setups, port, mqttUrl, endpointUrl);

            return controller;
        }

        private static async Task Run(ServerOptions opt, ServerController server)
        {
            await server.Start();

            if (opt.Diagnostics) server.SetDiagnosticsEnabled(true);
            if (opt.BaseHistory || opt.CoreProfile) server.PopulateBaseHistory();
            if (opt.CustomHistory || opt.CoreProfile) server.PopulateCustomHistory();
            if (opt.EventHistory || opt.CoreProfile) server.PopulateEvents();

            server.Server.Issues.MaxBrowseResults = opt.MaxBrowseResults;
            server.Server.Issues.MaxBrowseNodes = opt.MaxBrowseNodes;
            server.Server.Issues.MaxAttributes = opt.MaxAttributes;
            server.Server.Issues.MaxSubscriptions = opt.MaxSubscriptions;
            server.Server.Issues.MaxHistoryNodes = opt.MaxHistoryNodes;
            server.Server.Issues.RemainingBrowseCount = opt.RemainingBrowseCount;
=======
            using var server = new ServerController(new[] { PredefinedSetup.Custom, PredefinedSetup.Base,
                    PredefinedSetup.Events, PredefinedSetup.Wrong, PredefinedSetup.Auditing /*, PredefinedSetup.PubSub */
                    /*, PredefinedSetup.Full, PredefinedSetup.VeryLarge */ });
>>>>>>> a4baeb6d

            int idx = 0;

            void ServerUpdate(object state)
            {
                if (opt.BasePeriodic || opt.CoreProfile) server.UpdateBaseNodes(idx);
                if (opt.CustomPeriodic || opt.CoreProfile) server.UpdateCustomNodes(idx);
                if (opt.EventsPeriodic || opt.CoreProfile) server.TriggerEvents(idx);

                if (opt.GrowthPeriodic)
                {
                    server.DirectGrowth(idx);
                    server.ReferenceGrowth(idx);
                }

                idx++;
<<<<<<< HEAD
=======
                Task.Delay(1000).Wait();

                if (idx % 20 == 0)
                {
                    server.Server.DropSubscriptions();
                }
>>>>>>> a4baeb6d
            }

            using var timer = new Timer(ServerUpdate, null, 0, 1000);

            using var exitEvent = new ManualResetEvent(false);

            Console.CancelKeyPress += (sender, args) =>
            {
                args.Cancel = true;
                exitEvent.Set();
            };

            exitEvent.WaitOne();
        }

        private static Parser GetCommandLineOptions()
        {
            var root = new RootCommand
            {
                Description = "Cognite OPC-UA Test Server"
            };

            var option = new Option<string>("--endpoint-url",
                "Endpoint to run the server on, defaults to opc.tcp://localhost");
            option.AddAlias("-e");
            root.AddOption(option);

            var intOption = new Option<int>("--port", "Port to run the server on, defaults to 62546");
            intOption.AddAlias("-p");
            root.AddOption(intOption);

            option = new Option<string>("--mqtt-url", "Broker URL when publishing to mqtt. " +
                "Defaults to mqtt://localhost:4060 when pubsub is enabled");
            root.AddOption(option);

            var flag = new Option("--base-history", "Populate history for nodes in the 'Base' node hierarchy.");
            root.AddOption(flag);

            flag = new Option("--custom-history", "Populate history for nodes in the 'Custom' node hierarchy.");
            root.AddOption(flag);

            flag = new Option("--event-history", "Populate event history for all emitters.");
            root.AddOption(flag);

            flag = new Option("--base-periodic", "Periodically update nodes in the 'Base' node hierarchy.");
            root.AddOption(flag);

            flag = new Option("--custom-periodic", "Periodically update nodes in the 'Custom' node hierarchy.");
            root.AddOption(flag);

            flag = new Option("--events-periodic", "Periodically update nodes in the 'Events' node hierarchy.");
            root.AddOption(flag);

            flag = new Option("--growth-periodic", "Periodically add new nodes and references " +
                "in the 'Growing' node hierarchy.");
            root.AddOption(flag);

            flag = new Option("--large-hierarchy", "Create nodes from the wide and deep 'Full' node hierarchy.");
            root.AddOption(flag);

            flag = new Option("--very-large-hierarchy", "Create nodes from the very large 'VeryLarge' node hierarchy.");
            root.AddOption(flag);

            flag = new Option("--pubsub", "Create nodes for and load the 'PubSub' node hierarchy, and write to MQTT.");
            root.AddOption(flag);

            flag = new Option("--diagnostics", "Enable server diagnostics.");
            root.AddOption(flag);

            flag = new Option("--core-profile", "Enable periodic and history events and datapoints. " +
                "Equivalent to each -history flag, and base, custom, and events periodic flags");
            root.AddOption(flag);

            intOption = new Option<int>("--max-browse-results", "Server issue: Do not return continuation points, " +
                "and never return more references than this value.");
            root.AddOption(intOption);

            intOption = new Option<int>("--max-browse-nodes", "Server issue: More nodes than this value will" +
                " result in BadTooManyOperations.");
            root.AddOption(intOption);

            intOption = new Option<int>("--max-attributes", "Server issue: More attribute reads than this value " +
                " will result in BadTooManyOperations");
            root.AddOption(intOption);

            intOption = new Option<int>("--max-subscriptions", "Server issue: More monitored items created than this " +
                "value will result in BadTooManyOperations");
            root.AddOption(intOption);

            intOption = new Option<int>("--max-history-nodes", "Server issue: More nodes when reading history than" +
                " this value will result in BadTooManyOperations");
            root.AddOption(intOption);

            intOption = new Option<int>("--remaining-browse-count", "Server issue: This " +
                "number counts down for each browse operation, " +
                "and once it reaches zero it results in BadTooManyOperations");
            root.AddOption(intOption);

            option = new Option<string>("--log-level", "Level of logging to console. " +
                "One of 'verbose', 'debug', 'information', 'warning', 'error' and 'fatal'");
            option.AddAlias("-l");
            root.AddOption(option);

            root.Handler = CommandHandler.Create(async (ServerOptions opt) =>
            {
                var logConfig = new LoggerConfiguration();

                if (opt.LogLevel != null)
                {
                    switch (opt.LogLevel)
                    {
                        case "verbose": logConfig.MinimumLevel.Verbose(); break;
                        case "debug": logConfig.MinimumLevel.Debug(); break;
                        case "information": logConfig.MinimumLevel.Information(); break;
                        case "warning": logConfig.MinimumLevel.Warning(); break;
                        case "error": logConfig.MinimumLevel.Error(); break;
                        case "fatal": logConfig.MinimumLevel.Fatal(); break;
                        default:
                            logConfig.MinimumLevel.Information();
                            break;
                    }
                }
                else
                {
                    logConfig.MinimumLevel.Information();
                }

                logConfig.WriteTo.Console();
                Log.Logger = logConfig.CreateLogger();

                using var controller = BuildServer(opt);
                await Run(opt, controller);
            });


            return new CommandLineBuilder(root)
                .UseHelp()
                .Build();
        }
    }
}<|MERGE_RESOLUTION|>--- conflicted
+++ resolved
@@ -42,6 +42,7 @@
         public bool CustomPeriodic { get; set; }
         public bool EventsPeriodic { get; set; }
         public bool GrowthPeriodic { get; set; }
+        public int DropSubscriptions { get; set; }
         public bool LargeHierarchy { get; set; }
         public bool VeryLargeHierarchy { get; set; }
         public bool Pubsub { get; set; }
@@ -76,7 +77,6 @@
             string endpointUrl = opt.EndpointUrl ?? "opc.tcp://localhost";
             string mqttUrl = opt.MqttUrl ?? "mqtt://localhost:4060";
 
-<<<<<<< HEAD
             var controller = new ServerController(setups, port, mqttUrl, endpointUrl);
 
             return controller;
@@ -97,11 +97,6 @@
             server.Server.Issues.MaxSubscriptions = opt.MaxSubscriptions;
             server.Server.Issues.MaxHistoryNodes = opt.MaxHistoryNodes;
             server.Server.Issues.RemainingBrowseCount = opt.RemainingBrowseCount;
-=======
-            using var server = new ServerController(new[] { PredefinedSetup.Custom, PredefinedSetup.Base,
-                    PredefinedSetup.Events, PredefinedSetup.Wrong, PredefinedSetup.Auditing /*, PredefinedSetup.PubSub */
-                    /*, PredefinedSetup.Full, PredefinedSetup.VeryLarge */ });
->>>>>>> a4baeb6d
 
             int idx = 0;
 
@@ -117,16 +112,12 @@
                     server.ReferenceGrowth(idx);
                 }
 
+                if (opt.DropSubscriptions > 0 && idx % opt.DropSubscriptions == 0)
+                {
+                    server.Server.DropSubscriptions();
+                }
+
                 idx++;
-<<<<<<< HEAD
-=======
-                Task.Delay(1000).Wait();
-
-                if (idx % 20 == 0)
-                {
-                    server.Server.DropSubscriptions();
-                }
->>>>>>> a4baeb6d
             }
 
             using var timer = new Timer(ServerUpdate, null, 0, 1000);
@@ -223,6 +214,10 @@
             intOption = new Option<int>("--remaining-browse-count", "Server issue: This " +
                 "number counts down for each browse operation, " +
                 "and once it reaches zero it results in BadTooManyOperations");
+            root.AddOption(intOption);
+
+            intOption = new Option<int>("--drop-subscriptions", "Server issue: Period in seconds between the server dropping all" +
+                " subscriptions from all connected sessions.");
             root.AddOption(intOption);
 
             option = new Option<string>("--log-level", "Level of logging to console. " +
