﻿<?xml version="1.0" encoding="utf-8"?>
<Project Sdk="Microsoft.NET.Sdk">
  <PropertyGroup>
    <OutputType>Exe</OutputType>
    <TargetFramework>net8.0</TargetFramework>
    <RootNamespace>Cognite.Bridge</RootNamespace>
    <AnalysisMode>AllEnabledByDefault</AnalysisMode>
    <Nullable>enable</Nullable>
  </PropertyGroup>
  <ItemGroup>
<<<<<<< HEAD
    <PackageReference Include="Cognite.ExtractorUtils" Version="1.35.0" />
=======
    <PackageReference Include="Cognite.ExtractorUtils" Version="1.36.0" />
>>>>>>> e652f16e
    <PackageReference Include="Microsoft.CSharp" Version="4.7.0" />
    <PackageReference Include="MQTTnet" Version="4.3.7.1207" />
    <PackageReference Include="Google.Protobuf" Version="3.32.0" />
  </ItemGroup>
</Project><|MERGE_RESOLUTION|>--- conflicted
+++ resolved
@@ -8,11 +8,7 @@
     <Nullable>enable</Nullable>
   </PropertyGroup>
   <ItemGroup>
-<<<<<<< HEAD
-    <PackageReference Include="Cognite.ExtractorUtils" Version="1.35.0" />
-=======
     <PackageReference Include="Cognite.ExtractorUtils" Version="1.36.0" />
->>>>>>> e652f16e
     <PackageReference Include="Microsoft.CSharp" Version="4.7.0" />
     <PackageReference Include="MQTTnet" Version="4.3.7.1207" />
     <PackageReference Include="Google.Protobuf" Version="3.32.0" />
