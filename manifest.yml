artifacts:
 - name: OpcUaExtractorSetup-{version}.msi
   path: artifacts/OpcUaExtractorSetup-{version}.msi
   platform: windows
 - name: opcua-extractor.win-x64.{version}.zip
   path: artifacts/opcua-extractor.win-x64.{version}.zip
   platform: windows
 - name: opcua-extractor_{version}_amd64.deb
   path: artifacts/opcua-extractor_{version}_amd64.deb
   platform: linux
   displayName: "Linux (Debian) installer"
 - name: opcua-extractor.linux-x64.{version}.zip
   path: artifacts/opcua-extractor.linux-x64.{version}.zip
   platform: linux

extractor:
  externalId: opcua
  name: Cognite OPC UA Extractor
  description: Extracts time series, events, and assets data via the OPC UA protocol.
  documentation: >
    The Cognite OPC UA extractor connects to the open OPC UA protocol and streams time series into the CDF time series service and events into the CDF events service.
    It batch extracts the OPC UA node hierarchy into the CDF staging area or as CDF assets and relationships.

    A local test server is available in github releases.
  tags: ["opcua", "predictor", "kepware", "embedded"]
  type: "global"
  links:
    - name: Github
      url: "https://github.com/cognitedata/opcua-extractor-net"
      type: "generic"
    - name: About
      url: "https://docs.cognite.com/cdf/integration/guides/extraction/opc_ua"
      type: "externalDocumentation"
    - name: Hardware and CDF requirements
      url: "https://docs.cognite.com/cdf/integration/guides/extraction/opc_ua/opc_ua_hw_requirements"
      type: "externalDocumentation"
    - name: Server requirements
      url: "https://docs.cognite.com/cdf/integration/guides/extraction/opc_ua/opc_ua_server_requirements"
      type: "externalDocumentation"
    - name: Setting up
      url: "https://docs.cognite.com/cdf/integration/guides/extraction/opc_ua/opc_ua_setup"
      type: "externalDocumentation"
    - name: Command line interface
      url: "https://docs.cognite.com/cdf/integration/guides/extraction/opc_ua/opc_ua_cli"
      type: "externalDocumentation"
    - name: Configuration
      url: "https://docs.cognite.com/cdf/integration/guides/extraction/opc_ua/opc_ua_configuration"
      type: "externalDocumentation"
    - name: Metrics
      url: "https://docs.cognite.com/cdf/integration/guides/extraction/opc_ua/opc_ua_metrics"
      type: "externalDocumentation"
    - name: Troubleshooting
      url: "https://docs.cognite.com/cdf/integration/guides/extraction/opc_ua/opc_ua_troubleshooting"
      type: "externalDocumentation"
  image: opc-ua.png

schema:
  rootSchema: schema/full_config.schema.json
  additionalUris:
   - "https://raw.githubusercontent.com/"

versions:
  "2.15.2":
<<<<<<< HEAD
    description: Improve handling of incorrect proto node ids
    changelog:
      changed:
        - "Incorrect proto node ids no longer default to anything, and are instead always skipped."
=======
    description: Add bill of materials
>>>>>>> c966f40b
  "2.15.1":
    description: Fix connecting to redundant servers
    changelog:
      fixed:
        - "Fix issue causing the extractor to only connect to alt endpoints"
  "2.15.0":
    description: Add live monitoring of ServiceLevel, variable subscription config
    changelog:
      deprecated:
        - "source.sampling-interval and source.queue-length"
      fixed:
        - "Fix issue causing delete states to not be properly fetched"
      added:
        - "Support for monitoring ServiceLevel and not updating extraction state if it drops below a threshold"
        - "subscriptions.sampling-interval and subscriptions.queue-length"
        - "subscriptions.alternative-configs containing a list of alternative subscription configurations"
  "2.14.1":
    description: Avoid crashing on duplicated namespaces
    changelog:
      fixed:
        - "Avoid crashing on duplicated namespaces with rebrowse triggers enabled"
  "2.14.0":
    description: Workaround for NAT, various fixes
    changelog:
      fixed:
        - "Make sure delete states are saved correctly"
        - "Fix handling of variable children when the parent variable is ignored"
      added:
        - "Support for overriding endpoints returned by discovery servers, to work around NAT"
  "2.13.2":
    description: Improve logging in rebrowse manager
    changelog:
      changed:
        - "Improve logging in rebrowse manager"
  "2.13.1":
    description: Minor improvements to the service manager
    changelog:
      added:
        - "A file opcuabinpath.txt in the same folder as the service manager can be used to set the binary path"
        - "If there is no opcuabinpath.txt and no installation registry entry, the service manager defaults to ../bin/OpcUaExtractor.exe"
      fixed:
        - "Display expected path if the service manager cannot find the executable"
  "2.13.0":
    description: Update to .NET 7
    changelog:
      changed:
        - "Update to .NET 7"
  "2.12.0":
    description: Add support for marking nodes as deleted
    changelog:
      added:
        - "Support for marking nodes as deleted. See `extraction.deletes`"
  "2.11.0":
    description: Adds support for rebrowse triggers
    changelog:
      added:
        - "Adds support for triggering rebrowse when updates are detected in NamespacePublicationDate"
  "2.10.5":
    description: Improve handling of unknown namespace index
    changelog:
      fixed:
        - "Improve handling of unknown namespace index"
  "2.10.4":
    description: Fix to a few bugs
    changelog:
      fixed:
        - "Fix config to not being properly reloaded"
        - "Fix data-set-external-id not working correctly"
        - "Fix an error when restarting the extractor"
        - "Fix logging of retries"
  "2.10.3":
    description: Fix bug related to external server references
    changelog:
      fixed:
        - "Properly ignore external server references"
  "2.10.2":
    description: Fix to retries on some operations
    changelog:
      fixed:
        - "Fix retries not working on certain operations"
  "2.10.1":
    description: Fixes internal performance issue
    changelog:
      fixed:
        - "Fix performance issues during start up"
  "2.10.0":
    description: Add more options for SSL certificates in the MQTT destination
    changelog:
      added:
        - "Option to add an additional certificate authority cert in MQTT destination"
        - "Option to skip certificate checks entirely in MQTT destination"
  "2.9.2":
    description: Improve configuration of certificates in docker containers
    changelog:
      changed:
        - "Docker containers now use a local certificate directory for application certificates by default, they also use a static signature not dependent on the host machine."
  "2.9.1":
    description: Actual fix to missing `cognite` section bug.
    changelog:
      fixed:
        - "Bug causing extractor to fail if the `cognite` section was missing in remote config."
  "2.9.0":
    description: Support for non-transparent server redundancy.
    changelog:
      added:
        - Support for non-transparent server redundancy ref. OPC-UA standard chapter 4 6.6.2
        - "`extraction-pipeline: external-id` as alias for `pipeline-id` in config, to align with python extractors."
      fixed:
        - "Bug causing extractor to fail if the `cognite` section was missing in remote config."
      changed:
        - Improved performance of force-restart, the extractor will no-longer rebrowse automatically if force-restart is enabled. Instead use restart-on-reconnect if that is desired.
  "2.8.0":
    description: Basic support for high availability.
    changelog:
      added:
        - Configuration options to use Raw or a Redis store for high availability
        - Support for remote configuration files
  "2.8.0-beta2":
    description: Utility release to publish Extractor to public Docker registry
  "2.8.0-beta1":
    description: Support for remote configuration files
    changelog:
      added:
        - "Support for remote configuration files stored in extraction pipelines"
  "2.7.1":
    description: Minor fix to consistency of reference extraction
    changelog:
      fixed:
        - "Improve consistency of OPC UA reference extraction"
  "2.7.0":
    description: Cron support, config tool improvements
    changelog:
      fixed:
        - "Make docker image correctly use .NET 6"
        - "Fix issue causing historie to not be properly read when getting nodes from CDF"
      added:
        - "Improved configuration tool logging"
        - "Add support for cron expressions for certain configuration options"
        - "Add option to run the extractor entirely without an OPC-UA server"
  "2.6.1":
    description: "Improved tracing and fix to issue with history"
    changelog:
      fixed:
        - "Fix issue causing end time to not be properly set when reading history"
        - "Add option to enable heavy tracing of OPC-UA operations"
  "2.6.0":
    description: "Improve logging, fixes to history on restart, callback for browsing"
    changelog:
      added:
        - "Improvements to logging"
        - "Option to convert timeseries values to events"
        - "Option to set a maximum size for the failure buffer"
        - "Option to call a CDF function as callback after browse"
      fixed:
        - "Fix issue where history would not be restarted after a normal reconnect"
  "2.5.3":
    description: "Bugfixes, handling of bad subscriptions, and performance improvements in pubsub. See changelog"
    changelog:
      added:
        - "Improved error handling on json serialization"
        - "Configurable certificate expiry"
        - "Automatically recreate dead subscriptions"
      changed:
        - "Update OPC-UA SDK for better performance when using pubsub"
  "2.5.2":
    description: "Improvements to logging and performance. See changelog"
    changelog:
      added:
        - "Improvements to logging"
        - "Transformation to make a variable historizing"
        - "Option to require Historizing for reading variable history"
        - "Various performance improvements"
      changed:
        - "Update to .NET 6"
      fixed:
        - "Fix some various subtle bugs related to attribute reading"
  "2.5.0":
    description: "Numerous fixes and improvements. See changelog"
    changelog:
      changed:
        - "Wait for configuration file to exist when starting extractor"
        - "Add name of event type to CDF event metadata"
        - "History node parallelism is now properly shared, so that the configuration option can reflect available continuation points directly"
        - "Considerable internal refactoring, using infrastructure from extractor utils"
      added:
        - "Add support for using NodeSet2 files as source for nodes instead of the OPC-UA server"
        - "Support for throttling browse operations"
        - "Limit config values based on server capabilities"
        - "Improve logging of exceptions"
        - "Add support for extraction pipelines"
        - "Add proof of concept for OPC-UA pubsub using exposed server configuration"
        - "Log configuration file on startup"
        - "Support for specifying timestamps using relative syntax like `2d-ago`, and timespans like `2m`"
        - "Optionally map nested variables to CDF, instead of treating them as metadata"
        - "Optionally estimate size of OPC-UA arrays based on value on startup"
        - "Optionally log OPC-UA SDK trace"
        - "Optionally browse in background when reading from CDF"
      fixed:
        - "Correctly handle nodes that are discovered during browse but do not actually exist"
        - "Fix service manager"
        - "Fix logging of transformations"<|MERGE_RESOLUTION|>--- conflicted
+++ resolved
@@ -60,15 +60,13 @@
    - "https://raw.githubusercontent.com/"
 
 versions:
+  "2.15.3":
+    description: Improve handling of incorrect proto node ids
+    changelog:
+      changed:
+        - "Incorrect proto node ids no longer default to anything, and are instead always skipped."
   "2.15.2":
-<<<<<<< HEAD
-    description: Improve handling of incorrect proto node ids
-    changelog:
-      changed:
-        - "Incorrect proto node ids no longer default to anything, and are instead always skipped."
-=======
     description: Add bill of materials
->>>>>>> c966f40b
   "2.15.1":
     description: Fix connecting to redundant servers
     changelog:
