artifacts:
 - name: OpcUaExtractorSetup-{version}.msi
   path: artifacts/OpcUaExtractorSetup-{version}.msi
   platform: windows
 - name: opcua-extractor.win-x64.{version}.zip
   path: artifacts/opcua-extractor.win-x64.{version}.zip
   platform: windows
 - name: opcua-extractor_{version}_amd64.deb
   path: artifacts/opcua-extractor_{version}_amd64.deb
   platform: linux
   displayName: "Linux (Debian) installer"
 - name: opcua-extractor.linux-x64.{version}.zip
   path: artifacts/opcua-extractor.linux-x64.{version}.zip
   platform: linux

extractor:
  externalId: opcua
  name: Cognite OPC UA Extractor
  description: Extracts time series, events, and assets data via the OPC UA protocol.
  documentation: >
    The Cognite OPC UA extractor connects to the open OPC UA protocol and streams time series into the CDF time series service and events into the CDF events service.
    It batch extracts the OPC UA node hierarchy into the CDF staging area or as CDF assets and relationships.

    A local test server is available in github releases.
  tags: ["opcua", "predictor", "kepware", "embedded"]
  type: "global"
  links:
    - name: Github
      url: "https://github.com/cognitedata/opcua-extractor-net"
      type: "generic"
    - name: About
      url: "https://docs.cognite.com/cdf/integration/guides/extraction/opc_ua"
      type: "externalDocumentation"
    - name: Hardware and CDF requirements
      url: "https://docs.cognite.com/cdf/integration/guides/extraction/opc_ua/opc_ua_hw_requirements"
      type: "externalDocumentation"
    - name: Server requirements
      url: "https://docs.cognite.com/cdf/integration/guides/extraction/opc_ua/opc_ua_server_requirements"
      type: "externalDocumentation"
    - name: Setting up
      url: "https://docs.cognite.com/cdf/integration/guides/extraction/opc_ua/opc_ua_setup"
      type: "externalDocumentation"
    - name: Command line interface
      url: "https://docs.cognite.com/cdf/integration/guides/extraction/opc_ua/opc_ua_cli"
      type: "externalDocumentation"
    - name: Configuration
      url: "https://docs.cognite.com/cdf/integration/guides/extraction/configuration/opcua"
      type: "externalDocumentation"
    - name: Metrics
      url: "https://docs.cognite.com/cdf/integration/guides/extraction/opc_ua/opc_ua_metrics"
      type: "externalDocumentation"
    - name: Troubleshooting
      url: "https://docs.cognite.com/cdf/integration/guides/extraction/opc_ua/opc_ua_troubleshooting"
      type: "externalDocumentation"
  image: opc-ua.png

documentation:
  includeLeafNodes: false
  preamble:
    - docs/preamble.md
    - docs/keyvault.md
    - docs/header.md

schema:
  rootSchema: schema/full_config.schema.json
  additionalUris:
   - "https://raw.githubusercontent.com/"

versions:
<<<<<<< HEAD
  "2.32.0":
    description: Beta support for writing events to data modeling records.
    changelog:
      added:
        - Beta support for writing events to data modeling records, enable by configuring `cognite.stream-records`.
=======
  "2.31.2":
    description: Improve handling of rapid service level changes.
    changelog:
      fixed:
        - Fixed a potential race condition when service level rapidly changes from good to bad and back.
  "2.31.1":
    description: Minor improvements to reconnect reliability with large, unstable servers.
    changelog:
      fixed:
        - Avoid a potential race condition when reconnecting to the server.
>>>>>>> 64755a26
  "2.31.0":
    description: Support for writing timeseries to the core data models.
    changelog:
      added:
        - Support for writing time series to the core data models.
  "2.30.4":
    description: Fix some minor issues related to retrying failed pushes to CDF.
    changelog:
      fixed:
        - Avoid unnecessarily repeating pushes of timeseries and references.
        - Improve logging when the upload queue is full.
        - Do not update whether or not an asset is a root node.
  "2.30.3":
    description: Fix various issues.
    changelog:
      fixed:
        - Fix error when updating parent IDs.
        - Avoid broken state when the local config buffer cannot be written to.
  "2.30.2":
    description: Set `ReturnBounds` to false in history read requests.
    changelog:
      fixed:
        - No longer accidentally set `ReturnBounds` to true in history read raw requests.
  "2.30.1":
    description: Always set history end time.
    changelog:
      changed:
        - History end time is now always set in read requests to the server, even if history.end-time is not configured.
  "2.30.0":
    description: Add support for configuring filters from a list of values.
    changelog:
      added:
        - Add support for configuring filters from a list of values contained either directly in config, or in a local file.
  "2.29.1":
    description: Log more related to continuation points.
    changelog:
      changed:
        - Added more logging related to continuation point and history termination.
  "2.29.0":
    description: Full release of status codes on datapoints.
    changelog:
      changed:
        - It is now possible to ingest null values for datapoints if the status is bad.
      added:
        - Added a filter type for only including filtered nodes.
  "2.28.1":
    description: Fix bug causing the extractor to fail to retry token requests.
    changelog:
      fixed:
        - Properly retry failed token requests.
  "2.28.0":
    description: Limit the number of nodes and edges the extractor will buffer at a time.
    changelog:
      changed:
        - The extractor will now never buffer more than 1 million datapoints, or 100 000 events.
  "2.27.6":
    description: Fixes edge-case caused by writing to FDM and clean at the same time.
    changelog:
      fixed:
        - Fixed extractor failing to upload to clean when some nodes were included from outside the main tree.
  "2.27.5":
    description: Minor documentation updates.
  "2.27.4":
    description: Minor fixes to the FDM target prototype.
    changelog:
      fixed:
        - Fixed issue causing errors on duplicate references in FDM writer.
        - Fixed bug causing requests to fail on marking many raw rows as deleted.
      added:
        - Added configuration for controlling FDM chunk sizes.
  "2.27.3":
    description: Documentation updates.
  "2.27.2":
    description: Improve reliability of history restart triggers.
  "2.27.1":
    description: Enforce start-time < end-time when reading history, fix subscription recreation bug.
    changelog:
      changed:
        - The extractor will now fail on startup if start-time is configured to be greater than end-time.
      fixed:
        - Fix a bug related to subscription recreation.
  "2.27.0":
    description: Beta support for status codes in time series.
    changelog:
      added:
        - "Beta support for status codes in time series. Note that this may change without being considered a breaking change in the extractor."
      changed:
        - "The data format for the local failure buffer has changed. Any existing buffered datapoints will be discarded when the extractor is updated."
  "2.26.1":
    description: Improve logging around subscription recreation.
  "2.26.0":
    description: Configurable grace period for recreating dead subscriptions.
    changelog:
      added:
        - "subscriptions.recreate-subscription-grace-period for grace period when recreating subscriptions"
  "2.25.1":
    description: Be less aggressive with history restart on dead subscriptions.
    changelog:
      changed:
        - Only restart history after a subscription recovery grace period.
  "2.25.0":
    description: Restart history more consistently and in more cases. Add support for azure key vault.
    changelog:
      changed:
        - Restart history when subscriptions are recreated.
        - Stop history when any condition for not running history is satisfied, then start it once all conditions are satisfied.
      added:
        - "Support for azure key vault. Secrets are injected by adding a `key-vault` section to the config, and using the !keyvault [secretname] tag"
  "2.24.1":
    description: Fix Archive Release Builds
    changelog:
      fixed:
        - "Fix for missing files in release archive(s)"
  "2.24.0":
    description: "Bugfixes and improvements"
    changelog:
      fixed:
        - "fix: Allow empty array dimensions"
  "2.23.0":
    description: Update to .NET 8
    changelog:
      changed:
        - "Update to .NET 8"
      fixed:
        - "Fix issue caused by dotnet runtime inconsistency when using the docker image."
  "2.22.2":
    description: Shut down history when service level goes bad, to avoid gaps if it goes back to good while history is still running.
  "2.22.1":
    description: Fix issue causing the extractor to try to create very many monitored items at the same time.
    changelog:
      fixed:
        - "Fix to issue related to recreating subscriptions with lots of monitored items. The extractor would sometimes try to create all monitored items in a single request, which would invariably fail."
  "2.22.0":
    description: Reliability improvements and some minor additions
    changelog:
      added:
        - "Persist namespace publication date between extractor restarts"
        - "Log request id by default on every request to CDF"
      changed:
        - "Always attempt to reconnect to the server on connection loss. force-restart now only makes it so that the extractor doesn't _retry_ on reconnects, and can be disabled in many more cases. It is no longer necessary for redundancy."
        - "root-node no longer falls back on the objects folder if the namespace is invalid."
      fixed:
        - "Fix a bug causing asset IDs on timeseries to not work properly in some cases"
        - "Properly clear the delete marker on resources that have been restored on the server"
        - "Improve logging of errors if the extractor restarts due to exceeding history failure threshold"
        - "Fix a bug causing max-node-parallelism to not be properly set from server limits. This is mostly relevant for extractor deployments not using config generated by the config tool"
  "2.21.2":
    description: Reliability improvements
    changelog:
      fixed:
        - Fixed bug causing extractor to crash if connection failed while creating extractor.
        - Fixed issue causing extractor to fail to load data from CDF if connection to the server was lost.
  "2.21.1":
    description: Retry on more status codes
    changelog:
      added:
        - Retry on more status codes
      changed:
        - Allow configuring retry status codes using symbolic IDs and hex values.
  "2.21.0":
    description: Supports writing to all CDF destinations
    changelog:
      added:
        - Support writing to any/all CDF resource without dependents on one another
      changed:
        - Metadata configuration options
  "2.20.3":
    description: Fix issue causing the extractor to fail to push datapoints on windows.
    changelog:
      fixed:
        - "Fix FileNotFound issue when pushing datapoints on windows"
  "2.20.2":
    description: Improve error messages
  "2.20.0":
    description: Improve error handling during history read.
    changelog:
      added:
        - "Added an `error-threshold` option which indicates the percent of history read requests that must fail before the entire read is considered failed."
  "2.19.0":
    description: Add extra metadata per type and remote support in docker container
    changelog:
      added:
        - "Extra metadata per type"
        - "Set the environment variable OPCUA_CONFIG_DIR=/config_remote to have the docker container use a remote config from env variable COGNITE_EXTRACTION_PIPELINE"
  "2.18.0":
    description: Options for configuring lifetime-count and keep-alive-count of subscriptions
    changelog:
      added:
        - "subscriptions.lifetime-count setting maximum number of empty publish requests before subscription shutdown"
        - "subscriptions.keep-alive-count setting maximum number of empty publish requests before a keep alive response is sent"
      changed:
        - "Delete subscriptions on session shutdown"
  "2.17.0":
    description: Various config changes and some internal changes
    changelog:
      deprecated:
        - "Deprecated the debug option on cognite, influx, and mqtt."
        - "Deprecated cognite.data-set-id, and cognite.data-set-external-id, in favor of cognite.data-set.id and cognite.data-set.external-id"
      added:
        - "Added a dry-run option, which serves the same purpose as debug but applies to the entire extractor."
        - "Added --dry-run as a command line option."
      changed:
        - "Major internal changes. This should not be visible to users at all, except in some changed logs."
  "2.16.1":
    description: "Correctly restart history after reconnect due to service level threshold"
    changelog:
      fixed:
        - "Fixed a bug causing the extractor to not properly detect that the server had changed when reconnecting due to service level change"
  "2.16.0":
    description: "Support for certificate authentication to CDF"
    changelog:
      added:
        - "Support for using a private key and certificate when authenticating towards CDF"
  "2.15.3":
    description: Improve handling of incorrect proto node ids
    changelog:
      changed:
        - "Incorrect proto node ids no longer default to anything, and are instead always skipped."
  "2.15.2":
    description: Add bill of materials
  "2.15.1":
    description: Fix connecting to redundant servers
    changelog:
      fixed:
        - "Fix issue causing the extractor to only connect to alt endpoints"
  "2.15.0":
    description: Add live monitoring of ServiceLevel, variable subscription config
    changelog:
      deprecated:
        - "source.sampling-interval and source.queue-length"
      fixed:
        - "Fix issue causing delete states to not be properly fetched"
      added:
        - "Support for monitoring ServiceLevel and not updating extraction state if it drops below a threshold"
        - "subscriptions.sampling-interval and subscriptions.queue-length"
        - "subscriptions.alternative-configs containing a list of alternative subscription configurations"
  "2.14.1":
    description: Avoid crashing on duplicated namespaces
    changelog:
      fixed:
        - "Avoid crashing on duplicated namespaces with rebrowse triggers enabled"
  "2.14.0":
    description: Workaround for NAT, various fixes
    changelog:
      fixed:
        - "Make sure delete states are saved correctly"
        - "Fix handling of variable children when the parent variable is ignored"
      added:
        - "Support for overriding endpoints returned by discovery servers, to work around NAT"
  "2.13.2":
    description: Improve logging in rebrowse manager
    changelog:
      changed:
        - "Improve logging in rebrowse manager"
  "2.13.1":
    description: Minor improvements to the service manager
    changelog:
      added:
        - "A file opcuabinpath.txt in the same folder as the service manager can be used to set the binary path"
        - "If there is no opcuabinpath.txt and no installation registry entry, the service manager defaults to ../bin/OpcUaExtractor.exe"
      fixed:
        - "Display expected path if the service manager cannot find the executable"
  "2.13.0":
    description: Update to .NET 7
    changelog:
      changed:
        - "Update to .NET 7"
  "2.12.0":
    description: Add support for marking nodes as deleted
    changelog:
      added:
        - "Support for marking nodes as deleted. See `extraction.deletes`"
  "2.11.0":
    description: Adds support for rebrowse triggers
    changelog:
      added:
        - "Adds support for triggering rebrowse when updates are detected in NamespacePublicationDate"
  "2.10.5":
    description: Improve handling of unknown namespace index
    changelog:
      fixed:
        - "Improve handling of unknown namespace index"
  "2.10.4":
    description: Fix to a few bugs
    changelog:
      fixed:
        - "Fix config to not being properly reloaded"
        - "Fix data-set-external-id not working correctly"
        - "Fix an error when restarting the extractor"
        - "Fix logging of retries"
  "2.10.3":
    description: Fix bug related to external server references
    changelog:
      fixed:
        - "Properly ignore external server references"
  "2.10.2":
    description: Fix to retries on some operations
    changelog:
      fixed:
        - "Fix retries not working on certain operations"
  "2.10.1":
    description: Fixes internal performance issue
    changelog:
      fixed:
        - "Fix performance issues during start up"
  "2.10.0":
    description: Add more options for SSL certificates in the MQTT destination
    changelog:
      added:
        - "Option to add an additional certificate authority cert in MQTT destination"
        - "Option to skip certificate checks entirely in MQTT destination"
  "2.9.2":
    description: Improve configuration of certificates in docker containers
    changelog:
      changed:
        - "Docker containers now use a local certificate directory for application certificates by default, they also use a static signature not dependent on the host machine."
  "2.9.1":
    description: Actual fix to missing `cognite` section bug.
    changelog:
      fixed:
        - "Bug causing extractor to fail if the `cognite` section was missing in remote config."
  "2.9.0":
    description: Support for non-transparent server redundancy.
    changelog:
      added:
        - Support for non-transparent server redundancy ref. OPC-UA standard chapter 4 6.6.2
        - "`extraction-pipeline: external-id` as alias for `pipeline-id` in config, to align with python extractors."
      fixed:
        - "Bug causing extractor to fail if the `cognite` section was missing in remote config."
      changed:
        - Improved performance of force-restart, the extractor will no-longer rebrowse automatically if force-restart is enabled. Instead use restart-on-reconnect if that is desired.
  "2.8.0":
    description: Basic support for high availability.
    changelog:
      added:
        - Configuration options to use Raw or a Redis store for high availability
        - Support for remote configuration files
  "2.8.0-beta2":
    description: Utility release to publish Extractor to public Docker registry
  "2.8.0-beta1":
    description: Support for remote configuration files
    changelog:
      added:
        - "Support for remote configuration files stored in extraction pipelines"
  "2.7.1":
    description: Minor fix to consistency of reference extraction
    changelog:
      fixed:
        - "Improve consistency of OPC UA reference extraction"
  "2.7.0":
    description: Cron support, config tool improvements
    changelog:
      fixed:
        - "Make docker image correctly use .NET 6"
        - "Fix issue causing historie to not be properly read when getting nodes from CDF"
      added:
        - "Improved configuration tool logging"
        - "Add support for cron expressions for certain configuration options"
        - "Add option to run the extractor entirely without an OPC-UA server"
  "2.6.1":
    description: "Improved tracing and fix to issue with history"
    changelog:
      fixed:
        - "Fix issue causing end time to not be properly set when reading history"
        - "Add option to enable heavy tracing of OPC-UA operations"
  "2.6.0":
    description: "Improve logging, fixes to history on restart, callback for browsing"
    changelog:
      added:
        - "Improvements to logging"
        - "Option to convert timeseries values to events"
        - "Option to set a maximum size for the failure buffer"
        - "Option to call a CDF function as callback after browse"
      fixed:
        - "Fix issue where history would not be restarted after a normal reconnect"
  "2.5.3":
    description: "Bugfixes, handling of bad subscriptions, and performance improvements in pubsub. See changelog"
    changelog:
      added:
        - "Improved error handling on json serialization"
        - "Configurable certificate expiry"
        - "Automatically recreate dead subscriptions"
      changed:
        - "Update OPC-UA SDK for better performance when using pubsub"
  "2.5.2":
    description: "Improvements to logging and performance. See changelog"
    changelog:
      added:
        - "Improvements to logging"
        - "Transformation to make a variable historizing"
        - "Option to require Historizing for reading variable history"
        - "Various performance improvements"
      changed:
        - "Update to .NET 6"
      fixed:
        - "Fix some various subtle bugs related to attribute reading"
  "2.5.0":
    description: "Numerous fixes and improvements. See changelog"
    changelog:
      changed:
        - "Wait for configuration file to exist when starting extractor"
        - "Add name of event type to CDF event metadata"
        - "History node parallelism is now properly shared, so that the configuration option can reflect available continuation points directly"
        - "Considerable internal refactoring, using infrastructure from extractor utils"
      added:
        - "Add support for using NodeSet2 files as source for nodes instead of the OPC-UA server"
        - "Support for throttling browse operations"
        - "Limit config values based on server capabilities"
        - "Improve logging of exceptions"
        - "Add support for extraction pipelines"
        - "Add proof of concept for OPC-UA pubsub using exposed server configuration"
        - "Log configuration file on startup"
        - "Support for specifying timestamps using relative syntax like `2d-ago`, and timespans like `2m`"
        - "Optionally map nested variables to CDF, instead of treating them as metadata"
        - "Optionally estimate size of OPC-UA arrays based on value on startup"
        - "Optionally log OPC-UA SDK trace"
        - "Optionally browse in background when reading from CDF"
      fixed:
        - "Correctly handle nodes that are discovered during browse but do not actually exist"
        - "Fix service manager"
        - "Fix logging of transformations"<|MERGE_RESOLUTION|>--- conflicted
+++ resolved
@@ -67,13 +67,11 @@
    - "https://raw.githubusercontent.com/"
 
 versions:
-<<<<<<< HEAD
   "2.32.0":
     description: Beta support for writing events to data modeling records.
     changelog:
       added:
         - Beta support for writing events to data modeling records, enable by configuring `cognite.stream-records`.
-=======
   "2.31.2":
     description: Improve handling of rapid service level changes.
     changelog:
@@ -84,7 +82,6 @@
     changelog:
       fixed:
         - Avoid a potential race condition when reconnecting to the server.
->>>>>>> 64755a26
   "2.31.0":
     description: Support for writing timeseries to the core data models.
     changelog:
