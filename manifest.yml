artifacts:
 - name: OpcUaExtractorSetup-{version}.msi
   path: artifacts/OpcUaExtractorSetup-{version}.msi
   platform: windows
 - name: opcua-extractor.win-x64.{version}.zip
   path: artifacts/opcua-extractor.win-x64.{version}.zip
   platform: windows
 - name: opcua-extractor_{version}_amd64.deb
   path: artifacts/opcua-extractor_{version}_amd64.deb
   platform: linux
   displayName: "Linux (Debian) installer"
 - name: opcua-extractor.linux-x64.{version}.zip
   path: artifacts/opcua-extractor.linux-x64.{version}.zip
   platform: linux

extractor:
  externalId: opcua
  name: Cognite OPC UA Extractor
  description: Extracts time series, events, and assets data via the OPC UA protocol.
  documentation: >
    The Cognite OPC UA extractor connects to the open OPC UA protocol and streams time series into the CDF time series service and events into the CDF events service.
    It batch extracts the OPC UA node hierarchy into the CDF staging area or as CDF assets and relationships.

    A local test server is available in github releases.
  tags: ["opcua", "predictor", "kepware", "embedded"]
  type: "global"
  links:
    - name: Github
      url: "https://github.com/cognitedata/opcua-extractor-net"
      type: "generic"
    - name: About
      url: "https://docs.cognite.com/cdf/integration/guides/extraction/opc_ua"
      type: "externalDocumentation"
    - name: Hardware and CDF requirements
      url: "https://docs.cognite.com/cdf/integration/guides/extraction/opc_ua/opc_ua_hw_requirements"
      type: "externalDocumentation"
    - name: Server requirements
      url: "https://docs.cognite.com/cdf/integration/guides/extraction/opc_ua/opc_ua_server_requirements"
      type: "externalDocumentation"
    - name: Setting up
      url: "https://docs.cognite.com/cdf/integration/guides/extraction/opc_ua/opc_ua_setup"
      type: "externalDocumentation"
    - name: Command line interface
      url: "https://docs.cognite.com/cdf/integration/guides/extraction/opc_ua/opc_ua_cli"
      type: "externalDocumentation"
    - name: Configuration
      url: "https://docs.cognite.com/cdf/integration/guides/extraction/opc_ua/opc_ua_configuration"
      type: "externalDocumentation"
    - name: Metrics
      url: "https://docs.cognite.com/cdf/integration/guides/extraction/opc_ua/opc_ua_metrics"
      type: "externalDocumentation"
    - name: Troubleshooting
      url: "https://docs.cognite.com/cdf/integration/guides/extraction/opc_ua/opc_ua_troubleshooting"
      type: "externalDocumentation"
  image: opc-ua.png

schema:
  rootSchema: schema/full_config.schema.json
  additionalUris:
   - "https://raw.githubusercontent.com/"

versions:
<<<<<<< HEAD
  "2.27.0":
    description: Alpha support for status codes in time series.
    changelog:
      added:
        - "Alpha support for status codes in time series. Note that this may change without being considered a breaking change in the extractor."
=======
  "2.26.1":
    description: Improve logging around subscription recreation.
>>>>>>> b387189a
  "2.26.0":
    description: Configurable grace period for recreating dead subscriptions.
    changelog:
      added:
        - "subscriptions.recreate-subscription-grace-period for grace period when recreating subscriptions"
  "2.25.1":
    description: Be less aggressive with history restart on dead subscriptions.
    changelog:
      changed:
        - Only restart history after a subscription recovery grace period.
  "2.25.0":
    description: Restart history more consistently and in more cases. Add support for azure key vault.
    changelog:
      changed:
        - Restart history when subscriptions are recreated.
        - Stop history when any condition for not running history is satisfied, then start it once all conditions are satisfied.
      added:
        - "Support for azure key vault. Secrets are injected by adding a `key-vault` section to the config, and using the !keyvault [secretname] tag"
  "2.24.1":
    description: Fix Archive Release Builds
    changelog:
      fixed:
        - "Fix for missing files in release archive(s)"
  "2.24.0":
    description: "Bugfixes and improvements"
    changelog:
      fixed:
        - "fix: Allow empty array dimensions"
  "2.23.0":
    description: Update to .NET 8
    changelog:
      changed:
        - "Update to .NET 8"
      fixed:
        - "Fix issue caused by dotnet runtime inconsistency when using the docker image."
  "2.22.2":
    description: Shut down history when service level goes bad, to avoid gaps if it goes back to good while history is still running.
  "2.22.1":
    description: Fix issue causing the extractor to try to create very many monitored items at the same time.
    changelog:
      fixed:
        - "Fix to issue related to recreating subscriptions with lots of monitored items. The extractor would sometimes try to create all monitored items in a single request, which would invariably fail."
  "2.22.0":
    description: Reliability improvements and some minor additions
    changelog:
      added:
        - "Persist namespace publication date between extractor restarts"
        - "Log request id by default on every request to CDF"
      changed:
        - "Always attempt to reconnect to the server on connection loss. force-restart now only makes it so that the extractor doesn't _retry_ on reconnects, and can be disabled in many more cases. It is no longer necessary for redundancy."
        - "root-node no longer falls back on the objects folder if the namespace is invalid."
      fixed:
        - "Fix a bug causing asset IDs on timeseries to not work properly in some cases"
        - "Properly clear the delete marker on resources that have been restored on the server"
        - "Improve logging of errors if the extractor restarts due to exceeding history failure threshold"
        - "Fix a bug causing max-node-parallelism to not be properly set from server limits. This is mostly relevant for extractor deployments not using config generated by the config tool"
  "2.21.2":
    description: Reliability improvements
    changelog:
      fixed:
        - Fixed bug causing extractor to crash if connection failed while creating extractor.
        - Fixed issue causing extractor to fail to load data from CDF if connection to the server was lost.
  "2.21.1":
    description: Retry on more status codes
    changelog:
      added:
        - Retry on more status codes
      changed:
        - Allow configuring retry status codes using symbolic IDs and hex values.
  "2.21.0":
    description: Supports writing to all CDF destinations
    changelog:
      added:
        - Support writing to any/all CDF resource without dependents on one another
      changed:
        - Metadata configuration options
  "2.20.3":
    description: Fix issue causing the extractor to fail to push datapoints on windows.
    changelog:
      fixed:
        - "Fix FileNotFound issue when pushing datapoints on windows"
  "2.20.2":
    description: Improve error messages
  "2.20.0":
    description: Improve error handling during history read.
    changelog:
      added:
        - "Added an `error-threshold` option which indicates the percent of history read requests that must fail before the entire read is considered failed."
  "2.19.0":
    description: Add extra metadata per type and remote support in docker container
    changelog:
      added:
        - "Extra metadata per type"
        - "Set the environment variable OPCUA_CONFIG_DIR=/config_remote to have the docker container use a remote config from env variable COGNITE_EXTRACTION_PIPELINE"
  "2.18.0":
    description: Options for configuring lifetime-count and keep-alive-count of subscriptions
    changelog:
      added:
        - "subscriptions.lifetime-count setting maximum number of empty publish requests before subscription shutdown"
        - "subscriptions.keep-alive-count setting maximum number of empty publish requests before a keep alive response is sent"
      changed:
        - "Delete subscriptions on session shutdown"
  "2.17.0":
    description: Various config changes and some internal changes
    changelog:
      deprecated:
        - "Deprecated the debug option on cognite, influx, and mqtt."
        - "Deprecated cognite.data-set-id, and cognite.data-set-external-id, in favor of cognite.data-set.id and cognite.data-set.external-id"
      added:
        - "Added a dry-run option, which serves the same purpose as debug but applies to the entire extractor."
        - "Added --dry-run as a command line option."
      changed:
        - "Major internal changes. This should not be visible to users at all, except in some changed logs."
  "2.16.1":
    description: "Correctly restart history after reconnect due to service level threshold"
    changelog:
      fixed:
        - "Fixed a bug causing the extractor to not properly detect that the server had changed when reconnecting due to service level change"
  "2.16.0":
    description: "Support for certificate authentication to CDF"
    changelog:
      added:
        - "Support for using a private key and certificate when authenticating towards CDF"
  "2.15.3":
    description: Improve handling of incorrect proto node ids
    changelog:
      changed:
        - "Incorrect proto node ids no longer default to anything, and are instead always skipped."
  "2.15.2":
    description: Add bill of materials
  "2.15.1":
    description: Fix connecting to redundant servers
    changelog:
      fixed:
        - "Fix issue causing the extractor to only connect to alt endpoints"
  "2.15.0":
    description: Add live monitoring of ServiceLevel, variable subscription config
    changelog:
      deprecated:
        - "source.sampling-interval and source.queue-length"
      fixed:
        - "Fix issue causing delete states to not be properly fetched"
      added:
        - "Support for monitoring ServiceLevel and not updating extraction state if it drops below a threshold"
        - "subscriptions.sampling-interval and subscriptions.queue-length"
        - "subscriptions.alternative-configs containing a list of alternative subscription configurations"
  "2.14.1":
    description: Avoid crashing on duplicated namespaces
    changelog:
      fixed:
        - "Avoid crashing on duplicated namespaces with rebrowse triggers enabled"
  "2.14.0":
    description: Workaround for NAT, various fixes
    changelog:
      fixed:
        - "Make sure delete states are saved correctly"
        - "Fix handling of variable children when the parent variable is ignored"
      added:
        - "Support for overriding endpoints returned by discovery servers, to work around NAT"
  "2.13.2":
    description: Improve logging in rebrowse manager
    changelog:
      changed:
        - "Improve logging in rebrowse manager"
  "2.13.1":
    description: Minor improvements to the service manager
    changelog:
      added:
        - "A file opcuabinpath.txt in the same folder as the service manager can be used to set the binary path"
        - "If there is no opcuabinpath.txt and no installation registry entry, the service manager defaults to ../bin/OpcUaExtractor.exe"
      fixed:
        - "Display expected path if the service manager cannot find the executable"
  "2.13.0":
    description: Update to .NET 7
    changelog:
      changed:
        - "Update to .NET 7"
  "2.12.0":
    description: Add support for marking nodes as deleted
    changelog:
      added:
        - "Support for marking nodes as deleted. See `extraction.deletes`"
  "2.11.0":
    description: Adds support for rebrowse triggers
    changelog:
      added:
        - "Adds support for triggering rebrowse when updates are detected in NamespacePublicationDate"
  "2.10.5":
    description: Improve handling of unknown namespace index
    changelog:
      fixed:
        - "Improve handling of unknown namespace index"
  "2.10.4":
    description: Fix to a few bugs
    changelog:
      fixed:
        - "Fix config to not being properly reloaded"
        - "Fix data-set-external-id not working correctly"
        - "Fix an error when restarting the extractor"
        - "Fix logging of retries"
  "2.10.3":
    description: Fix bug related to external server references
    changelog:
      fixed:
        - "Properly ignore external server references"
  "2.10.2":
    description: Fix to retries on some operations
    changelog:
      fixed:
        - "Fix retries not working on certain operations"
  "2.10.1":
    description: Fixes internal performance issue
    changelog:
      fixed:
        - "Fix performance issues during start up"
  "2.10.0":
    description: Add more options for SSL certificates in the MQTT destination
    changelog:
      added:
        - "Option to add an additional certificate authority cert in MQTT destination"
        - "Option to skip certificate checks entirely in MQTT destination"
  "2.9.2":
    description: Improve configuration of certificates in docker containers
    changelog:
      changed:
        - "Docker containers now use a local certificate directory for application certificates by default, they also use a static signature not dependent on the host machine."
  "2.9.1":
    description: Actual fix to missing `cognite` section bug.
    changelog:
      fixed:
        - "Bug causing extractor to fail if the `cognite` section was missing in remote config."
  "2.9.0":
    description: Support for non-transparent server redundancy.
    changelog:
      added:
        - Support for non-transparent server redundancy ref. OPC-UA standard chapter 4 6.6.2
        - "`extraction-pipeline: external-id` as alias for `pipeline-id` in config, to align with python extractors."
      fixed:
        - "Bug causing extractor to fail if the `cognite` section was missing in remote config."
      changed:
        - Improved performance of force-restart, the extractor will no-longer rebrowse automatically if force-restart is enabled. Instead use restart-on-reconnect if that is desired.
  "2.8.0":
    description: Basic support for high availability.
    changelog:
      added:
        - Configuration options to use Raw or a Redis store for high availability
        - Support for remote configuration files
  "2.8.0-beta2":
    description: Utility release to publish Extractor to public Docker registry
  "2.8.0-beta1":
    description: Support for remote configuration files
    changelog:
      added:
        - "Support for remote configuration files stored in extraction pipelines"
  "2.7.1":
    description: Minor fix to consistency of reference extraction
    changelog:
      fixed:
        - "Improve consistency of OPC UA reference extraction"
  "2.7.0":
    description: Cron support, config tool improvements
    changelog:
      fixed:
        - "Make docker image correctly use .NET 6"
        - "Fix issue causing historie to not be properly read when getting nodes from CDF"
      added:
        - "Improved configuration tool logging"
        - "Add support for cron expressions for certain configuration options"
        - "Add option to run the extractor entirely without an OPC-UA server"
  "2.6.1":
    description: "Improved tracing and fix to issue with history"
    changelog:
      fixed:
        - "Fix issue causing end time to not be properly set when reading history"
        - "Add option to enable heavy tracing of OPC-UA operations"
  "2.6.0":
    description: "Improve logging, fixes to history on restart, callback for browsing"
    changelog:
      added:
        - "Improvements to logging"
        - "Option to convert timeseries values to events"
        - "Option to set a maximum size for the failure buffer"
        - "Option to call a CDF function as callback after browse"
      fixed:
        - "Fix issue where history would not be restarted after a normal reconnect"
  "2.5.3":
    description: "Bugfixes, handling of bad subscriptions, and performance improvements in pubsub. See changelog"
    changelog:
      added:
        - "Improved error handling on json serialization"
        - "Configurable certificate expiry"
        - "Automatically recreate dead subscriptions"
      changed:
        - "Update OPC-UA SDK for better performance when using pubsub"
  "2.5.2":
    description: "Improvements to logging and performance. See changelog"
    changelog:
      added:
        - "Improvements to logging"
        - "Transformation to make a variable historizing"
        - "Option to require Historizing for reading variable history"
        - "Various performance improvements"
      changed:
        - "Update to .NET 6"
      fixed:
        - "Fix some various subtle bugs related to attribute reading"
  "2.5.0":
    description: "Numerous fixes and improvements. See changelog"
    changelog:
      changed:
        - "Wait for configuration file to exist when starting extractor"
        - "Add name of event type to CDF event metadata"
        - "History node parallelism is now properly shared, so that the configuration option can reflect available continuation points directly"
        - "Considerable internal refactoring, using infrastructure from extractor utils"
      added:
        - "Add support for using NodeSet2 files as source for nodes instead of the OPC-UA server"
        - "Support for throttling browse operations"
        - "Limit config values based on server capabilities"
        - "Improve logging of exceptions"
        - "Add support for extraction pipelines"
        - "Add proof of concept for OPC-UA pubsub using exposed server configuration"
        - "Log configuration file on startup"
        - "Support for specifying timestamps using relative syntax like `2d-ago`, and timespans like `2m`"
        - "Optionally map nested variables to CDF, instead of treating them as metadata"
        - "Optionally estimate size of OPC-UA arrays based on value on startup"
        - "Optionally log OPC-UA SDK trace"
        - "Optionally browse in background when reading from CDF"
      fixed:
        - "Correctly handle nodes that are discovered during browse but do not actually exist"
        - "Fix service manager"
        - "Fix logging of transformations"<|MERGE_RESOLUTION|>--- conflicted
+++ resolved
@@ -60,16 +60,15 @@
    - "https://raw.githubusercontent.com/"
 
 versions:
-<<<<<<< HEAD
   "2.27.0":
     description: Alpha support for status codes in time series.
     changelog:
       added:
         - "Alpha support for status codes in time series. Note that this may change without being considered a breaking change in the extractor."
-=======
+      changed:
+        - "The data format for the local failure buffer has changed. Any existing buffered datapoints will be discarded when the extractor is updated."
   "2.26.1":
     description: Improve logging around subscription recreation.
->>>>>>> b387189a
   "2.26.0":
     description: Configurable grace period for recreating dead subscriptions.
     changelog:
