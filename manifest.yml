artifacts:
 - name: OpcUaExtractorSetup-{version}.msi
   path: artifacts/OpcUaExtractorSetup-{version}.msi
   platform: windows
 - name: opcua-extractor.win-x64.{version}.zip
   path: artifacts/opcua-extractor.win-x64.{version}.zip
   platform: windows
 - name: opcua-extractor_{version}_amd64.deb
   path: artifacts/opcua-extractor_{version}_amd64.deb
   platform: linux
   displayName: "Linux (Debian) installer"
 - name: opcua-extractor.linux-x64.{version}.zip
   path: artifacts/opcua-extractor.linux-x64.{version}.zip
   platform: linux

extractor:
  externalId: opcua
  name: Cognite OPC UA Extractor
  description: Extracts time series, events, and assets data via the OPC UA protocol.
  documentation: >
    The Cognite OPC UA extractor connects to the open OPC UA protocol and streams time series into the CDF time series service and events into the CDF events service.
    It batch extracts the OPC UA node hierarchy into the CDF staging area or as CDF assets and relationships.

    A local test server is available in github releases.
  tags: ["opcua", "predictor", "kepware", "embedded"]
  type: "global"
  links:
    - name: Github
      url: "https://github.com/cognitedata/opcua-extractor-net"
      type: "generic"
    - name: About
      url: "https://docs.cognite.com/cdf/integration/guides/extraction/opc_ua"
      type: "externalDocumentation"
    - name: Hardware and CDF requirements
      url: "https://docs.cognite.com/cdf/integration/guides/extraction/opc_ua/opc_ua_hw_requirements"
      type: "externalDocumentation"
    - name: Server requirements
      url: "https://docs.cognite.com/cdf/integration/guides/extraction/opc_ua/opc_ua_server_requirements"
      type: "externalDocumentation"
    - name: Setting up
      url: "https://docs.cognite.com/cdf/integration/guides/extraction/opc_ua/opc_ua_setup"
      type: "externalDocumentation"
    - name: Command line interface
      url: "https://docs.cognite.com/cdf/integration/guides/extraction/opc_ua/opc_ua_cli"
      type: "externalDocumentation"
    - name: Configuration
      url: "https://docs.cognite.com/cdf/integration/guides/extraction/opc_ua/opc_ua_configuration"
      type: "externalDocumentation"
    - name: Metrics
      url: "https://docs.cognite.com/cdf/integration/guides/extraction/opc_ua/opc_ua_metrics"
      type: "externalDocumentation"
    - name: Troubleshooting
      url: "https://docs.cognite.com/cdf/integration/guides/extraction/opc_ua/opc_ua_troubleshooting"
      type: "externalDocumentation"
  image: opc-ua.png

schema:
  rootSchema: schema/full_config.schema.json
  additionalUris:
   - "https://raw.githubusercontent.com/"

versions:
  "2.15.0":
<<<<<<< HEAD
    description: Add support for variable subscription config per node.
    changelog:
      deprecated:
        - "source.sampling-interval and source.queue-length"
      added:
        - "subscriptions.sampling-interval and subscriptions.queue-length"
        - "subscriptions.alternative-configs containing a list of alternative subscription configurations"
=======
    description: Add live monitoring of ServiceLevel
    changelog:
      fixed:
        - "Fix issue causing delete states to not be properly fetched"
      added:
        - "Support for monitoring ServiceLevel and not updating extraction state if it drops below a threshold"
>>>>>>> 9412d159
  "2.14.1":
    description: Avoid crashing on duplicated namespaces
    changelog:
      fixed:
        - "Avoid crashing on duplicated namespaces with rebrowse triggers enabled"
  "2.14.0":
    description: Workaround for NAT, various fixes
    changelog:
      fixed:
        - "Make sure delete states are saved correctly"
        - "Fix handling of variable children when the parent variable is ignored"
      added:
        - "Support for overriding endpoints returned by discovery servers, to work around NAT"
  "2.13.2":
    description: Improve logging in rebrowse manager
    changelog:
      changed:
        - "Improve logging in rebrowse manager"
  "2.13.1":
    description: Minor improvements to the service manager
    changelog:
      added:
        - "A file opcuabinpath.txt in the same folder as the service manager can be used to set the binary path"
        - "If there is no opcuabinpath.txt and no installation registry entry, the service manager defaults to ../bin/OpcUaExtractor.exe"
      fixed:
        - "Display expected path if the service manager cannot find the executable"
  "2.13.0":
    description: Update to .NET 7
    changelog:
      changed:
        - "Update to .NET 7"
  "2.12.0":
    description: Add support for marking nodes as deleted
    changelog:
      added:
        - "Support for marking nodes as deleted. See `extraction.deletes`"
  "2.11.0":
    description: Adds support for rebrowse triggers
    changelog:
      added:
        - "Adds support for triggering rebrowse when updates are detected in NamespacePublicationDate"
  "2.10.5":
    description: Improve handling of unknown namespace index
    changelog:
      fixed:
        - "Improve handling of unknown namespace index"
  "2.10.4":
    description: Fix to a few bugs
    changelog:
      fixed:
        - "Fix config to not being properly reloaded"
        - "Fix data-set-external-id not working correctly"
        - "Fix an error when restarting the extractor"
        - "Fix logging of retries"
  "2.10.3":
    description: Fix bug related to external server references
    changelog:
      fixed:
        - "Properly ignore external server references"
  "2.10.2":
    description: Fix to retries on some operations
    changelog:
      fixed:
        - "Fix retries not working on certain operations"
  "2.10.1":
    description: Fixes internal performance issue
    changelog:
      fixed:
        - "Fix performance issues during start up"
  "2.10.0":
    description: Add more options for SSL certificates in the MQTT destination
    changelog:
      added:
        - "Option to add an additional certificate authority cert in MQTT destination"
        - "Option to skip certificate checks entirely in MQTT destination"
  "2.9.2":
    description: Improve configuration of certificates in docker containers
    changelog:
      changed:
        - "Docker containers now use a local certificate directory for application certificates by default, they also use a static signature not dependent on the host machine."
  "2.9.1":
    description: Actual fix to missing `cognite` section bug.
    changelog:
      fixed:
        - "Bug causing extractor to fail if the `cognite` section was missing in remote config."
  "2.9.0":
    description: Support for non-transparent server redundancy.
    changelog:
      added:
        - Support for non-transparent server redundancy ref. OPC-UA standard chapter 4 6.6.2
        - "`extraction-pipeline: external-id` as alias for `pipeline-id` in config, to align with python extractors."
      fixed:
        - "Bug causing extractor to fail if the `cognite` section was missing in remote config."
      changed:
        - Improved performance of force-restart, the extractor will no-longer rebrowse automatically if force-restart is enabled. Instead use restart-on-reconnect if that is desired.
  "2.8.0":
    description: Basic support for high availability.
    changelog:
      added:
        - Configuration options to use Raw or a Redis store for high availability
        - Support for remote configuration files
  "2.8.0-beta2":
    description: Utility release to publish Extractor to public Docker registry
  "2.8.0-beta1":
    description: Support for remote configuration files
    changelog:
      added:
        - "Support for remote configuration files stored in extraction pipelines"
  "2.7.1":
    description: Minor fix to consistency of reference extraction
    changelog:
      fixed:
        - "Improve consistency of OPC UA reference extraction"
  "2.7.0":
    description: Cron support, config tool improvements
    changelog:
      fixed:
        - "Make docker image correctly use .NET 6"
        - "Fix issue causing historie to not be properly read when getting nodes from CDF"
      added:
        - "Improved configuration tool logging"
        - "Add support for cron expressions for certain configuration options"
        - "Add option to run the extractor entirely without an OPC-UA server"
  "2.6.1":
    description: "Improved tracing and fix to issue with history"
    changelog:
      fixed:
        - "Fix issue causing end time to not be properly set when reading history"
        - "Add option to enable heavy tracing of OPC-UA operations"
  "2.6.0":
    description: "Improve logging, fixes to history on restart, callback for browsing"
    changelog:
      added:
        - "Improvements to logging"
        - "Option to convert timeseries values to events"
        - "Option to set a maximum size for the failure buffer"
        - "Option to call a CDF function as callback after browse"
      fixed:
        - "Fix issue where history would not be restarted after a normal reconnect"
  "2.5.3":
    description: "Bugfixes, handling of bad subscriptions, and performance improvements in pubsub. See changelog"
    changelog:
      added:
        - "Improved error handling on json serialization"
        - "Configurable certificate expiry"
        - "Automatically recreate dead subscriptions"
      changed:
        - "Update OPC-UA SDK for better performance when using pubsub"
  "2.5.2":
    description: "Improvements to logging and performance. See changelog"
    changelog:
      added:
        - "Improvements to logging"
        - "Transformation to make a variable historizing"
        - "Option to require Historizing for reading variable history"
        - "Various performance improvements"
      changed:
        - "Update to .NET 6"
      fixed:
        - "Fix some various subtle bugs related to attribute reading"
  "2.5.0":
    description: "Numerous fixes and improvements. See changelog"
    changelog:
      changed:
        - "Wait for configuration file to exist when starting extractor"
        - "Add name of event type to CDF event metadata"
        - "History node parallelism is now properly shared, so that the configuration option can reflect available continuation points directly"
        - "Considerable internal refactoring, using infrastructure from extractor utils"
      added:
        - "Add support for using NodeSet2 files as source for nodes instead of the OPC-UA server"
        - "Support for throttling browse operations"
        - "Limit config values based on server capabilities"
        - "Improve logging of exceptions"
        - "Add support for extraction pipelines"
        - "Add proof of concept for OPC-UA pubsub using exposed server configuration"
        - "Log configuration file on startup"
        - "Support for specifying timestamps using relative syntax like `2d-ago`, and timespans like `2m`"
        - "Optionally map nested variables to CDF, instead of treating them as metadata"
        - "Optionally estimate size of OPC-UA arrays based on value on startup"
        - "Optionally log OPC-UA SDK trace"
        - "Optionally browse in background when reading from CDF"
      fixed:
        - "Correctly handle nodes that are discovered during browse but do not actually exist"
        - "Fix service manager"
        - "Fix logging of transformations"<|MERGE_RESOLUTION|>--- conflicted
+++ resolved
@@ -61,22 +61,16 @@
 
 versions:
   "2.15.0":
-<<<<<<< HEAD
-    description: Add support for variable subscription config per node.
+    description: Add live monitoring of ServiceLevel, variable subscription config
     changelog:
       deprecated:
         - "source.sampling-interval and source.queue-length"
-      added:
+      fixed:
+        - "Fix issue causing delete states to not be properly fetched"
+      added:
+        - "Support for monitoring ServiceLevel and not updating extraction state if it drops below a threshold"
         - "subscriptions.sampling-interval and subscriptions.queue-length"
         - "subscriptions.alternative-configs containing a list of alternative subscription configurations"
-=======
-    description: Add live monitoring of ServiceLevel
-    changelog:
-      fixed:
-        - "Fix issue causing delete states to not be properly fetched"
-      added:
-        - "Support for monitoring ServiceLevel and not updating extraction state if it drops below a threshold"
->>>>>>> 9412d159
   "2.14.1":
     description: Avoid crashing on duplicated namespaces
     changelog:
