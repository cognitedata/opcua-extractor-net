--- conflicted
+++ resolved
@@ -15,6 +15,7 @@
 along with this program; if not, write to the Free Software
 Foundation, Inc., 51 Franklin Street, Fifth Floor, Boston, MA  02110-1301, USA. */
 
+using Microsoft.Extensions.DependencyInjection;
 using Microsoft.Extensions.Hosting;
 using Microsoft.Extensions.Logging;
 using System.Threading;
@@ -25,14 +26,9 @@
     public class Worker : BackgroundService
     {
         private readonly ExtractorParams setup;
-<<<<<<< HEAD
-        private Microsoft.Extensions.Logging.ILogger eventLog;
-        private ServiceCollection services;
+        private readonly ILogger eventLog;
+        private readonly ServiceCollection services;
         public Worker(ILogger<Worker> eventLog, ServiceCollection services, ExtractorParams setup)
-=======
-        private readonly Microsoft.Extensions.Logging.ILogger eventLog;
-        public Worker(ILogger<Worker> eventLog, ExtractorParams setup)
->>>>>>> 5d3b8c4b
         {
             this.setup = setup;
             this.eventLog = eventLog;
