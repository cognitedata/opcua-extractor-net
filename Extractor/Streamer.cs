--- conflicted
+++ resolved
@@ -318,58 +318,37 @@
 
             foreach (var datapoint in item.DequeueValues())
             {
-<<<<<<< HEAD
                 HandleStreamedDatapoint(datapoint, node);
             }
         }
-=======
-                if (StatusCode.IsNotGood(datapoint.StatusCode))
-                {
-                    UAExtractor.BadDataPoints.Inc();
-
-                    if (config.Subscriptions.LogBadValues)
-                    {
-                        log.LogDebug("Bad streaming datapoint: {BadDatapointExternalId} {SourceTimestamp}. Value: {Value}, Status: {Status}",
-                            node.Id, datapoint.SourceTimestamp, datapoint.Value, ExtractorUtils.GetStatusCodeName((uint)datapoint.StatusCode));
-                    }
-                    continue;
-                }
-                var buffDps = ToDataPoint(datapoint, node);
-                node.UpdateFromStream(buffDps);
->>>>>>> e919c8fd
+
 
         public void HandleStreamedDatapoint(DataValue datapoint, VariableExtractionState node)
         {
             if (StatusCode.IsNotGood(datapoint.StatusCode))
             {
                 UAExtractor.BadDataPoints.Inc();
-                log.Debug("Bad streaming datapoint: {BadDatapointExternalId} {SourceTimestamp}", node.Id, datapoint.SourceTimestamp);
+
+                if (config.Subscriptions.LogBadValues)
+                {
+                    log.LogDebug("Bad streaming datapoint: {BadDatapointExternalId} {SourceTimestamp}. Value: {Value}, Status: {Status}",
+                        node.Id, datapoint.SourceTimestamp, datapoint.Value, ExtractorUtils.GetStatusCodeName((uint)datapoint.StatusCode));
+                }
                 return;
             }
             var buffDps = ToDataPoint(datapoint, node);
             node.UpdateFromStream(buffDps);
 
-<<<<<<< HEAD
             timeToExtractorDps.Observe((DateTime.UtcNow - datapoint.SourceTimestamp).TotalSeconds);
 
-            if ((extractor.StateStorage == null || config.StateStorage.Interval <= 0)
-                && (node.IsFrontfilling && datapoint.SourceTimestamp > node.SourceExtractedRange.Last
+            if ((extractor.StateStorage == null || config.StateStorage.IntervalValue.Value == Timeout.InfiniteTimeSpan)
+                 && (node.IsFrontfilling && datapoint.SourceTimestamp > node.SourceExtractedRange.Last
                     || node.IsBackfilling && datapoint.SourceTimestamp < node.SourceExtractedRange.First)) return;
 
             foreach (var buffDp in buffDps)
             {
-                log.Verbose("Subscription DataPoint {dp}", buffDp.ToDebugDescription());
+                log.LogTrace("Subscription DataPoint {DataPoint}", buffDp);
                 Enqueue(buffDp);
-=======
-                if ((extractor.StateStorage == null || config.StateStorage.IntervalValue.Value == Timeout.InfiniteTimeSpan)
-                    && (node.IsFrontfilling && datapoint.SourceTimestamp > node.SourceExtractedRange.Last
-                        || node.IsBackfilling && datapoint.SourceTimestamp < node.SourceExtractedRange.First)) continue;
-                foreach (var buffDp in buffDps)
-                {
-                    log.LogTrace("Subscription DataPoint {DataPoint}", buffDp);
-                    Enqueue(buffDp);
-                }
->>>>>>> e919c8fd
             }
         }
 
