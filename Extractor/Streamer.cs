--- conflicted
+++ resolved
@@ -321,17 +321,12 @@
                 if (StatusCode.IsNotGood(datapoint.StatusCode))
                 {
                     UAExtractor.BadDataPoints.Inc();
-<<<<<<< HEAD
-
-                    log.LogDebug("Bad streaming datapoint: {BadDatapointExternalId} {SourceTimestamp}. Value: {Value}, Status: {Status}",
-                        node.Id, datapoint.SourceTimestamp, datapoint.Value, ExtractorUtils.GetStatusCodeName((uint)datapoint.StatusCode));
-=======
+
                     if (config.Subscriptions.LogBadValues)
                     {
-                        log.Debug("Bad streaming datapoint: {BadDatapointExternalId} {SourceTimestamp}. Value: {Value}, Status: {Status}",
+                        log.LogDebug("Bad streaming datapoint: {BadDatapointExternalId} {SourceTimestamp}. Value: {Value}, Status: {Status}",
                             node.Id, datapoint.SourceTimestamp, datapoint.Value, ExtractorUtils.GetStatusCodeName((uint)datapoint.StatusCode));
                     }
->>>>>>> 64bb2c66
                     continue;
                 }
                 var buffDps = ToDataPoint(datapoint, node);
