--- conflicted
+++ resolved
@@ -261,11 +261,8 @@
                 ReferenceTypeId = ReferenceTypes.HierarchicalReferences,
                 Nodes = nodes
             };
-<<<<<<< HEAD
+
             var children = await uaClient.Browser.BrowseLevel(baseParams, token, purpose: "data type enum properties");
-=======
-            var children = await uaClient.Browser.BrowseLevel(baseParams, token);
->>>>>>> 1012e8e3
 
             foreach (var id in typeSet)
             {
