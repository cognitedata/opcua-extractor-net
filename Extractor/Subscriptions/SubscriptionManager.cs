--- conflicted
+++ resolved
@@ -57,15 +57,7 @@
 
             var subName = Enum.Parse<SubscriptionName>(sub.DisplayName.Split(' ').First());
 
-<<<<<<< HEAD
-
-            if (EnqueueTaskEnsureUnique(new RecreateSubscriptionTask(sub, subName, client.Callbacks)))
-            {
-                client.Callbacks.OnSubscriptionFailure(subName);
-            }
-=======
             EnqueueTaskEnsureUnique(new RecreateSubscriptionTask(sub, subName, client.Callbacks));
->>>>>>> 2ebf1543
         }
 
         public bool EnqueueTaskEnsureUnique(PendingSubscriptionTask task)
