--- conflicted
+++ resolved
@@ -99,11 +99,8 @@
             {
                 classMask |= (uint)NodeClass.VariableType | (uint)NodeClass.ObjectType;
             }
-<<<<<<< HEAD
+
             await BrowseDirectory(roots, callback, token, null, classMask, ignoreVisited, true, purpose: purpose);
-=======
-            await BrowseDirectory(roots, callback, token, null, classMask, ignoreVisited, true);
->>>>>>> 1012e8e3
         }
         public async Task<IEnumerable<ReferenceDescription>> GetRootNodes(IEnumerable<NodeId> ids, CancellationToken token)
         {
@@ -243,12 +240,8 @@
             uint nodeClassMask = (uint)NodeClass.Variable | (uint)NodeClass.Object,
             bool ignoreVisited = true,
             bool doFilter = true,
-<<<<<<< HEAD
             int maxDepth = -1,
             string purpose = "")
-=======
-            int maxDepth = -1)
->>>>>>> 1012e8e3
         {
             if (roots == null) throw new ArgumentNullException(nameof(roots));
             var nextIds = roots.ToList();
