--- conflicted
+++ resolved
@@ -13,11 +13,7 @@
   </PropertyGroup>
   <ItemGroup>
     <PackageReference Include="AdysTech.InfluxDB.Client.Net.Core" Version="0.25.0" />
-<<<<<<< HEAD
     <PackageReference Include="Cognite.ExtractorUtils" Version="1.29.0" />
-=======
-    <PackageReference Include="Cognite.ExtractorUtils" Version="1.28.0" />
->>>>>>> 64755a26
     <PackageReference Include="Microsoft.CSharp" Version="4.7.0" />
     <PackageReference Include="OPCFoundation.NetStandard.Opc.Ua.Client" Version="1.5.374.126" />
     <PackageReference Include="OPCFoundation.NetStandard.Opc.Ua.Configuration" Version="1.5.374.126" />
