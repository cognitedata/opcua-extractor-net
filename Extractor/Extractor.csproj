﻿<?xml version="1.0" encoding="utf-8"?>
<Project Sdk="Microsoft.NET.Sdk">
  <PropertyGroup>
    <TargetFramework>netstandard2.1</TargetFramework>
    <RootNamespace>Cognite.OpcUa</RootNamespace>
    <AssemblyName>Extractor</AssemblyName>
    <AnalysisMode>AllEnabledByDefault</AnalysisMode>
    <Nullable>enable</Nullable>
    <LangVersion>9.0</LangVersion>
    <EnableSingleFileAnalysis>true</EnableSingleFileAnalysis>
    <EnableNETAnalyzers>true</EnableNETAnalyzers>
    <EnforceCodeStyleInBuild>true</EnforceCodeStyleInBuild>
  </PropertyGroup>
  <ItemGroup>
    <PackageReference Include="AdysTech.InfluxDB.Client.Net.Core" Version="0.25.0" />
<<<<<<< HEAD
    <PackageReference Include="Cognite.ExtractorUtils" Version="1.35.0" />
=======
    <PackageReference Include="Cognite.ExtractorUtils" Version="1.36.0" />
>>>>>>> e652f16e
    <PackageReference Include="Microsoft.CSharp" Version="4.7.0" />
    <PackageReference Include="OPCFoundation.NetStandard.Opc.Ua.Client" Version="1.5.375.457" />
    <PackageReference Include="OPCFoundation.NetStandard.Opc.Ua.Configuration" Version="1.5.375.457" />
    <PackageReference Include="OPCFoundation.NetStandard.Opc.Ua.PubSub" Version="1.5.375.457-beta" />
    <PackageReference Include="System.ComponentModel.Annotations" Version="5.0.0" />
    <PackageReference Include="MQTTnet" Version="4.3.7.1207" />
    <PackageReference Include="Nito.AsyncEx" Version="5.1.2" />
    <PackageReference Include="Google.Protobuf" Version="3.32.0" />
  </ItemGroup>
  <!--ItemGroup>
    <None Include="$(SolutionDir)config\**" CopyToOutputDirectory="Always" LinkBase="config\" />
  </ItemGroup-->
</Project><|MERGE_RESOLUTION|>--- conflicted
+++ resolved
@@ -13,11 +13,7 @@
   </PropertyGroup>
   <ItemGroup>
     <PackageReference Include="AdysTech.InfluxDB.Client.Net.Core" Version="0.25.0" />
-<<<<<<< HEAD
-    <PackageReference Include="Cognite.ExtractorUtils" Version="1.35.0" />
-=======
     <PackageReference Include="Cognite.ExtractorUtils" Version="1.36.0" />
->>>>>>> e652f16e
     <PackageReference Include="Microsoft.CSharp" Version="4.7.0" />
     <PackageReference Include="OPCFoundation.NetStandard.Opc.Ua.Client" Version="1.5.375.457" />
     <PackageReference Include="OPCFoundation.NetStandard.Opc.Ua.Configuration" Version="1.5.375.457" />
