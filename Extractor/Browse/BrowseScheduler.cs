--- conflicted
+++ resolved
@@ -44,10 +44,7 @@
         private readonly DirectoryBrowseParams options;
 
         private readonly IEnumerable<NodeFilter>? filters;
-<<<<<<< HEAD
-        private readonly ISet<NodeId> visitedNodes;
-=======
->>>>>>> c9199098
+
         private readonly Action<ReferenceDescription, NodeId, bool>? callback;
         private readonly ISet<NodeId> localVisitedNodes = new HashSet<NodeId>();
 
@@ -179,16 +176,7 @@
                         continue;
                     }
 
-<<<<<<< HEAD
-                    bool visited = false;
-                    if (visitedNodes != null && !visitedNodes.Add(nodeId))
-                    {
-                        visited = true;
-                        log.LogTrace("Ignoring visited {NodeId}", nodeId);
-                    }
-=======
                     bool visited = !localVisitedNodes.Add(nodeId);
->>>>>>> c9199098
                     callback?.Invoke(rd, node.Id, visited);
 
                     if (node.Depth + 1 == depthCounts.Count) depthCounts.Add(1);
