--- conflicted
+++ resolved
@@ -137,11 +137,6 @@
         /// <returns>A list of references.</returns>
         private async Task GetRelationshipData(bool getPropertyReferences, bool getTypeReferences, HashSet<NodeId> additionalKnownNodes, CancellationToken token)
         {
-<<<<<<< HEAD
-            if (Extractor.ReferenceTypeManager == null) return;
-
-=======
->>>>>>> c9199098
             var nodes = FinalSourceObjects.Concat(FinalSourceVariables);
 
             if (!getPropertyReferences)
@@ -153,21 +148,10 @@
                 nodes = nodes.Concat(nodes.SelectMany(node => node.GetAllProperties())).DistinctBy(node => node.Id);
             }
 
-<<<<<<< HEAD
-            uint classMask = (uint)NodeClass.Object | (uint)NodeClass.Variable;
-            if (getTypeReferences)
-            {
-                classMask |= (uint)NodeClass.ObjectType | (uint)NodeClass.DataType | (uint)NodeClass.VariableType | (uint)NodeClass.ReferenceType;
-            }
-
-            var nonHierarchicalReferences = await Extractor.ReferenceTypeManager.GetReferencesAsync(
-=======
             var nonHierarchicalReferences = await GetReferencesAsync(
->>>>>>> c9199098
                 nodes.Select(node => node.Id).ToList(),
                 ReferenceTypeIds.NonHierarchicalReferences,
-                token,
-                classMask);
+                token);
 
             Log.LogInformation("Found {Count} non-hierarchical references", nonHierarchicalReferences.Count());
 
@@ -243,36 +227,6 @@
 
             if (!visited)
             {
-<<<<<<< HEAD
-                if (node.NodeClass == NodeClass.Object || Config.Extraction.NodeTypes.AsNodes &&
-                (node.NodeClass == NodeClass.ObjectType || node.NodeClass == NodeClass.ReferenceType || node.NodeClass == NodeClass.DataType))
-                {
-                    var uaNode = new UANode(Client.ToNodeId(node.NodeId), node.DisplayName.Text, parentId, node.NodeClass);
-                    uaNode.SetNodeType(Client, node.TypeDefinition);
-                    uaNode.BrowseName = node.BrowseName?.Name ?? "";
-
-                    Extractor.State.RegisterNode(uaNode.Id, Extractor.GetUniqueId(uaNode.Id));
-                    Log.LogTrace("HandleNode {Class} {Name}", uaNode.NodeClass, uaNode.DisplayName);
-
-                    NodeMap[uaNode.Id] = uaNode;
-                }
-                else if (node.NodeClass == NodeClass.Variable || Config.Extraction.NodeTypes.AsNodes && node.NodeClass == NodeClass.VariableType)
-                {
-                    var variable = new UAVariable(Client.ToNodeId(node.NodeId), node.DisplayName.Text, parentId, node.NodeClass);
-                    variable.SetNodeType(Client, node.TypeDefinition);
-                    variable.BrowseName = node.BrowseName?.Name ?? "";
-
-                    Extractor.State.RegisterNode(variable.Id, Extractor.GetUniqueId(variable.Id));
-                    Log.LogTrace("HandleNode Variable {Name}", variable.DisplayName);
-
-                    NodeMap[variable.Id] = variable;
-                }
-                else
-                {
-                    mapped = false;
-                    Log.LogWarning("Node of unknown type received: {Type}, {Id}", node.NodeClass, node.NodeId);
-                }
-=======
                 var parent = NodeMap.GetValueOrDefault(parentId);
 
                 var result = BaseUANode.Create(node, parentId, parent, Client, TypeManager);
@@ -290,7 +244,6 @@
             else
             {
                 mapped = NodeMap.ContainsKey(Client.ToNodeId(node.NodeId));
->>>>>>> c9199098
             }
             
             if (mapped && Config.Extraction.Relationships.Enabled && Config.Extraction.Relationships.Hierarchical)
@@ -299,8 +252,6 @@
                 references.Add((node, parentId));
             }
         }
-<<<<<<< HEAD
-=======
 
         /// <summary>
         /// Get all references between nodes in <paramref name="nodes"/> with reference type as subtype of
@@ -323,7 +274,7 @@
             var classMask = NodeClass.Object | NodeClass.Variable;
             if (Config.Extraction.NodeTypes?.AsNodes ?? false)
             {
-                classMask |= NodeClass.ObjectType | NodeClass.VariableType;
+                classMask |= NodeClass.ObjectType | NodeClass.VariableType | NodeClass.DataType | NodeClass.ReferenceType;
             }
 
             var baseParams = new BrowseParams
@@ -362,6 +313,5 @@
 
             return results;
         }
->>>>>>> c9199098
     }
 }