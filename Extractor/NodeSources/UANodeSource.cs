--- conflicted
+++ resolved
@@ -69,13 +69,9 @@
             parsed = true;
             NodeMap.Clear();
 
-<<<<<<< HEAD
-            await Client.ReadNodeValues(properties, token);
-=======
             await Client.ReadNodeData(properties, token);
             var propsToReadValues = properties.Where(prop => Extractor.DataTypeManager.AllowTSMap(prop, 10, true)).ToList();
             await Client.ReadNodeValues(propsToReadValues, token);
->>>>>>> 1012e8e3
 
             if (Config.Extraction.DataTypes.MaxArraySize != 0 && Config.Extraction.DataTypes.EstimateArraySizes == true)
             {
