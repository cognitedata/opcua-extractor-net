﻿/* Cognite Extractor for OPC-UA
Copyright (C) 2021 Cognite AS

This program is free software; you can redistribute it and/or
modify it under the terms of the GNU General Public License
as published by the Free Software Foundation; either version 2
of the License, or (at your option) any later version.

This program is distributed in the hope that it will be useful,
but WITHOUT ANY WARRANTY; without even the implied warranty of
MERCHANTABILITY or FITNESS FOR A PARTICULAR PURPOSE.  See the
GNU General Public License for more details.

You should have received a copy of the GNU General Public License
along with this program; if not, write to the Free Software
Foundation, Inc., 51 Franklin Street, Fifth Floor, Boston, MA  02110-1301, USA. */

using Cognite.OpcUa.Config;
using Cognite.OpcUa.History;
using Cognite.OpcUa.Nodes;
using Cognite.OpcUa.TypeCollectors;
using Cognite.OpcUa.Types;
using Microsoft.Extensions.Logging;
using MQTTnet.Formatter.V5;
using Opc.Ua;
using System;
using System.Collections;
using System.Collections.Generic;
using System.Drawing;
using System.Linq;
using System.Threading;
using System.Threading.Tasks;
using System.Xml.Linq;

namespace Cognite.OpcUa.NodeSources
{
    public enum NodeSource
    {
        CDF,
        OPCUA
    }

    /// <summary>
    /// Class containing some common behavior between node sources
    /// </summary>
    public abstract class BaseNodeSource
    {
        protected virtual ILogger Log { get; }
        // Initial collection of nodes, in a map and list. List is ordered, unlike the map.

        private readonly List<BaseUANode> nodeList = new();
        private readonly Dictionary<NodeId, BaseUANode> nodeMap = new();
        protected IEnumerable<BaseUANode> NodeList => nodeList;
        protected IReadOnlyDictionary<NodeId, BaseUANode> NodeMap => nodeMap;
        protected List<BaseUANode> RawObjects { get; } = new List<BaseUANode>();
        protected List<UAVariable> RawVariables { get; } = new List<UAVariable>();

        // Nodes that are treated as variables (and synchronized) in the source system
        protected List<UAVariable> FinalSourceVariables { get; } = new List<UAVariable>();
        // Nodes that are treated as objects (so not synchronized) in the source system.
        // finalSourceVariables and finalSourceObjects should together contain all mapped nodes
        // in the source system.
        protected List<BaseUANode> FinalSourceObjects { get; } = new List<BaseUANode>();

        // Nodes that are treated as objects in the destination systems (i.e. mapped to assets)
        protected List<BaseUANode> FinalDestinationObjects { get; } = new List<BaseUANode>();
        // Nodes that are treated as variables in the destination systems (i.e. mapped to timeseries)
        // May contain duplicate NodeIds, but all should produce distinct UniqueIds.
        protected List<UAVariable> FinalDestinationVariables { get; } = new List<UAVariable>();
        protected HashSet<UAReference> FinalReferences { get; } = new HashSet<UAReference>();

        protected FullConfig Config { get; }
        protected UAExtractor Extractor { get; }
        protected UAClient Client { get; }
        protected TypeManager TypeManager { get; }

<<<<<<< HEAD
        protected HashSet<NodeId> ModellingRules { get; } = new HashSet<NodeId>(new[]
{
            ObjectIds.ModellingRule_ExposesItsArray, ObjectIds.ModellingRule_Mandatory, ObjectIds.ModellingRule_Optional,
            ObjectIds.ModellingRule_OptionalPlaceholder, ObjectIds.ModellingRule_MandatoryPlaceholder
        });

        protected BaseNodeSource(ILogger log, FullConfig config, UAExtractor extractor, UAClient client)
=======
        protected BaseNodeSource(ILogger log, FullConfig config, UAExtractor extractor, UAClient client, TypeManager typeManager)
>>>>>>> c9199098
        {
            Log = log;
            Config = config;
            Extractor = extractor;
            Client = client;
            TypeManager = typeManager;
        }

        public abstract Task<NodeSourceResult?> ParseResults(CancellationToken token);

        /// <summary>
        /// Write a variable to the correct output lists. This assumes the variable should be mapped.
        /// </summary>
        /// <param name="node">Variable to write</param>
        protected virtual void AddVariableToLists(UAVariable node)
        {
<<<<<<< HEAD
            var map = node.GetVariableGroups();
=======
            var map = node.GetVariableGroups(Log, Config.Extraction.DataTypes);
>>>>>>> c9199098
            if (map.IsDestinationVariable) FinalDestinationVariables.AddRange(node.CreateTimeseries());
            if (map.IsDestinationObject) FinalDestinationObjects.Add(node);
            if (map.IsSourceVariable) FinalSourceVariables.Add(node);
            if (map.IsSourceObject) FinalSourceObjects.Add(node);
        }

        private (int Length, bool IsCollection) GetLengthOfCollection(object value)
        {
            int size = 0;
            if (value is ICollection coll)
            {
                size = coll.Count;
            }
            else if (value is IEnumerable enumVal)
            {
                var e = enumVal.GetEnumerator();
                while (e.MoveNext()) size++;
            }
            else
            {
                return (1, false);
            }
            return (size, true);
        }


        protected async Task EstimateArraySizes(IEnumerable<UAVariable> nodes, CancellationToken token)
        {
            if (!Config.Extraction.DataTypes.EstimateArraySizes) return;
            nodes = nodes.Where(node =>
                (node.ArrayDimensions == null || !node.ArrayDimensions.Any() || node.ArrayDimensions[0] == 0)
                && (node.ValueRank == ValueRanks.OneDimension
                    || node.ValueRank == ValueRanks.ScalarOrOneDimension
                    || node.ValueRank == ValueRanks.OneOrMoreDimensions
                    || node.ValueRank == ValueRanks.Any));
            // Start by looking for "MaxArrayLength" standard property. This is defined in OPC-UA 5/6.3.2
            if (!nodes.Any()) return;

            Log.LogInformation("Estimating array length for {Count} nodes", nodes.Count());

            var toReadValues = new List<UAVariable>();

            var maxLengthProperties = nodes
                .SelectNonNull(node => node.Properties?.FirstOrDefault(prop => prop.Name == "MaxArrayLength") as UAVariable);

            foreach (var node in nodes)
            {
                var maxLengthProp = node.Properties?.FirstOrDefault(prop => prop.Name == "MaxArrayLength");
                if (maxLengthProp != null && maxLengthProp is UAVariable varProp && varProp.Value != null)
                {
                    try
                    {
                        int size = Convert.ToInt32(varProp.Value.Value.Value);
                        if (size > 0)
                        {
                            node.FullAttributes.ArrayDimensions = new[] { size };
                        }
                        continue;
                    }
                    catch (Exception ex)
                    {
                        Log.LogDebug("Failed to convert value of MaxArrayLength property for {Id}: {Message}", node.Id, ex.Message);
                    }
                }
                if (node.Value?.Value != null)
                {
                    var (length, isCollection) = GetLengthOfCollection(node.Value.Value.Value);
                    if (length > 0 && isCollection)
                    {
                        node.FullAttributes.ArrayDimensions = new[] { length };
                    }
                    else
                    {
                        Log.LogDebug("Unable to estimate length of node {Id}, value is scalar", node.Id);
                    }
                    continue;
                }
                toReadValues.Add(node);
            }
            if (!toReadValues.Any()) return;

            if (Config.Source.EndpointUrl == null)
            {
                Log.LogDebug("Unable to estimate array length for {Count} nodes, since the server no server is configured", toReadValues.Count);
                return;
            }

            Log.LogDebug("Fetch values for {Count} nodes to estimate array lengths", toReadValues.Count);
            await Client.ReadNodeValues(toReadValues, token);

            foreach (var node in toReadValues)
            {
                if (node.Value == null) continue;
                var (length, isCollection) = GetLengthOfCollection(node.Value.Value.Value);
                if (length > 0 && isCollection)
                {
                    node.FullAttributes.ArrayDimensions = new[] { length };
                }
            }
        }
        /// <summary>
        /// Write the node to the extractor state
        /// </summary>
        /// <param name="update">Update configuration</param>
        /// <param name="node">Node to store</param>
        protected virtual void InitNodeState(UpdateConfig update, BaseUANode node)
        {
            var updateConfig = node is UAVariable ? update.Variables : update.Objects;

            Extractor.State.AddActiveNode(
                node,
                updateConfig,
                Config.Extraction.DataTypes.DataTypeMetadata,
                Config.Extraction.NodeTypes.Metadata);

            foreach (var prop in node.GetAllProperties())
            {
                Extractor.State.AddActiveNode(
                    prop,
                    updateConfig,
                    Config.Extraction.DataTypes.DataTypeMetadata,
                    Config.Extraction.NodeTypes.Metadata);
            }

            if (Config.Events.Enabled
                && node is UAObject objNode
                && Extractor.State.GetEmitterState(node.Id) == null)
            {
                bool subscribe = objNode.FullAttributes.ShouldSubscribeToEvents(Config);
                bool history = objNode.FullAttributes.ShouldReadEventHistory(Config);

                if (subscribe || history)
                {
                    var eventState = new EventExtractionState(Extractor, node.Id, history, history && Config.History.Backfill, subscribe);
                    Extractor.State.SetEmitterState(eventState);
                }
            }

            if (node is UAVariable variable)
            {
                bool subscribe = variable.FullAttributes.ShouldSubscribe(Config);
                bool history = variable.FullAttributes.ShouldReadHistory(Config);

                VariableExtractionState? state = null;
                if ((subscribe || history) && Extractor.State.GetNodeState(node.Id) == null)
                {
                    state = new VariableExtractionState(
                        Extractor,
                        variable,
                        history,
                        history && Config.History.Backfill,
                        subscribe);
                    Extractor.State.SetNodeState(state);
                }


                if (variable.IsObject)
                {
                    foreach (var child in variable.CreateTimeseries())
                    {
                        var uniqueId = child.GetUniqueId(Extractor);
                        if (state != null) Extractor.State.SetNodeState(state, uniqueId);
                        Extractor.State.RegisterNode(node.Id, uniqueId);
                    }
                }
            }
        }
<<<<<<< HEAD

        protected bool IsDescendantOfType(UANode node)
        {
            return node.Parent != null && (node.Parent.IsType || node.Parent.IsChildOfType);
        }

=======
        protected bool IsDescendantOfType(BaseUANode node)
        {
            return node.Parent != null && (node.Parent.IsType || node.Parent.IsChildOfType);
        }
>>>>>>> c9199098
        /// <summary>
        /// Apply transformations and sort the given node as variable, object or property.
        /// </summary>
        /// <param name="node"></param>
        protected void SortNode(BaseUANode node)
        {
            if (node.Parent == null && !node.ParentId.IsNullNodeId)
            {
<<<<<<< HEAD
                node.Parent = parent;
                node.Attributes.Ignore |= node.Parent.Ignore;
                node.Attributes.IsRawProperty |= node.Parent.Attributes.IsRawProperty
                    || !Config.Extraction.MapVariableChildren && node.Parent.NodeClass == NodeClass.Variable
                    // This refers to the big schema types
                    || node.NodeClass != NodeClass.DataType && node.ParentId == ObjectIds.DataTypesFolder;
                node.IsChildOfType = IsDescendantOfType(node);
            }

            var variable = node as UAVariable;

            if (variable is not null)
            {
                variable.AllowTSMap = Extractor.DataTypeManager.AllowTSMap(variable);
                if (Config.Extraction.DataTypes.UnmappedAsProperties && !variable.AllowTSMap!.Value)
                {
                    variable.Attributes.IsRawProperty = true;
=======
                node.Parent = NodeMap.GetValueOrDefault(node.ParentId);
            }

            if (node.Parent != null)
            {
                node.Ignore = node.Parent.Ignore;
                node.IsRawProperty |= node.Parent.IsRawProperty;
                if (node.Parent.NodeClass == NodeClass.Variable && !Config.Extraction.MapVariableChildren)
                {
                    node.IsRawProperty = true;
                }
                node.IsChildOfType = IsDescendantOfType(node);
            }

            if (node is UAVariable vb)
            {
                if (vb.FullAttributes.TypeDefinition?.Id == VariableTypeIds.PropertyType)
                {
                    vb.IsRawProperty = true;
>>>>>>> c9199098
                }
            }

            if (Extractor.Transformations != null)
            {
                foreach (var trns in Extractor.Transformations)
                {
                    trns.ApplyTransformation(Log, node, Client.NamespaceTable!, Config);
                    if (node.Ignore) return;
                }
            }

            if (node.Parent != null
                && node.Parent.NodeClass == NodeClass.Variable
                && !node.IsProperty
                && (node.Parent is UAVariable varParent))
            {
                varParent.IsObject = true;
            }

            if (node.IsProperty)
            {
                if (node.Parent == null) return;
<<<<<<< HEAD
                node.Parent.AddProperty(node);
                // Edge-case, since attributes are read before transformations, if transformations cause a node to become a property,
                // ArrayDimensions won't be read. We can just read them later at minimal cost.
                if (!initialProperty && Config.Extraction.DataTypes.MaxArraySize == 0 && (variable is not null) && variable.ValueRank >= 0)
                {
                    node.Attributes.DataRead = false;
                }
=======
                node.Parent.Attributes.AddProperty(node);
>>>>>>> c9199098
            }
            else if (variable is not null)
            {
                RawVariables.Add(variable);
            }
            else
            {
                RawObjects.Add(node);
            }
        }

        /// <summary>
        /// Filter a node, creating new objects and variables based on attributes and config.
        /// </summary>
        /// <param name="update">Configuration used to determine what nodes have changed.</param>
        /// <param name="node">Node to sort.</param>
        protected void SortVariable(TypeUpdateConfig update, UAVariable node)
        {
            if (FilterObject(update, node)) AddVariableToLists(node);
        }

        /// <summary>
        /// Returns true if the raw object should be added to the final list of objects.
        /// </summary>
        /// <param name="update">Update configuration used to determine what nodes are changed.</param>
        /// <param name="node">Node to be filtered.</param>
        /// <returns>True if node should be considered for mapping, false otherwise.</returns>
        protected bool FilterObject(TypeUpdateConfig update, BaseUANode node)
        {
            // If deletes are enabled, we are not able to filter any nodes, even if that has a real cost in terms of memory usage.
            if (update.AnyUpdate && !Config.Extraction.Deletes.Enabled)
            {
                var oldChecksum = Extractor.State.GetMappedNode(node.Id)?.Checksum;
                if (oldChecksum != null)
                {
                    node.Changed |= oldChecksum != node.GetUpdateChecksum(
                        update,
                        Config.Extraction.DataTypes.DataTypeMetadata,
                        Config.Extraction.NodeTypes.Metadata);
                    return node.Changed;
                }
            }
            Log.LogTrace("{Node}", node.ToString());

            return true;
        }

        /// <summary>
        /// Returns true if a reference should be mapped to destinations.
        /// </summary>
        /// <param name="nodeMap">Nodes used as sources when extracting this reference.</param>
        /// <param name="reference">Reference to filter.</param>
        /// <param name="requireChild">True to require a child node in nodeMap</param>
        /// <returns>True if reference should be mapped.</returns>
        protected bool FilterReference(UAReference reference, bool mapProperties, HashSet<NodeId> additionalKnownNodes)
        {
            var source = Extractor.State.GetMappedNode(reference.Source.Id);
            if ((source == null || source.IsProperty && !mapProperties) && !additionalKnownNodes.Contains(reference.Source.Id))
            {
                if (source == null) Log.LogTrace("Skipping relationship from {Src} to {Trg} due to missing source",
                    reference.Source.Id, reference.Target.Id);
                else Log.LogTrace("Skipping relationship from {Src} to {Trg} since the source is a property",
                    reference.Source.Id, reference.Target.Id);
                return false;
            }

            var target = Extractor.State.GetMappedNode(reference.Target.Id);
            if ((target == null || target.IsProperty && !mapProperties) && !additionalKnownNodes.Contains(reference.Target.Id))
            {
                if (target == null) Log.LogTrace("Skipping relationship from {Src} to {Trg} due to missing target",
                    reference.Source.Id, reference.Target.Id);
                else Log.LogTrace("Skipping relationship from {Src} to {Trg} since the target is a property",
                    reference.Source.Id, reference.Target.Id);
                return false;
            }

            if (reference.IsHierarchical && !Config.Extraction.Relationships.Hierarchical)
            {
                Log.LogTrace("Skipping relationship from {Src} to {Trg} since it is hierarchical, and hierarchical references are disabled",
                    reference.Source.Id, reference.Target.Id);
                return false;
            }
            if (reference.IsHierarchical && !reference.IsForward && !Config.Extraction.Relationships.InverseHierarchical)
            {
                Log.LogTrace("Skipping relationship from {Src} to {Trg} since it is inverse hierarchical, and inverse hierarchical references are disabled",
                    reference.Source.Id, reference.Target.Id);
                return false;
            }

            return true;
        }

        protected bool TryAdd(BaseUANode node)
        {
            if (!Config.Extraction.NodeTypes.AsNodes && node.IsType) return false;

            nodeMap[node.Id] = node;
            nodeList.Add(node);
            return true;
        }

        protected void ClearRaw()
        {
            nodeMap.Clear();
            nodeList.Clear();
        }
    }
}<|MERGE_RESOLUTION|>--- conflicted
+++ resolved
@@ -74,17 +74,13 @@
         protected UAClient Client { get; }
         protected TypeManager TypeManager { get; }
 
-<<<<<<< HEAD
         protected HashSet<NodeId> ModellingRules { get; } = new HashSet<NodeId>(new[]
-{
+        {
             ObjectIds.ModellingRule_ExposesItsArray, ObjectIds.ModellingRule_Mandatory, ObjectIds.ModellingRule_Optional,
             ObjectIds.ModellingRule_OptionalPlaceholder, ObjectIds.ModellingRule_MandatoryPlaceholder
         });
 
-        protected BaseNodeSource(ILogger log, FullConfig config, UAExtractor extractor, UAClient client)
-=======
         protected BaseNodeSource(ILogger log, FullConfig config, UAExtractor extractor, UAClient client, TypeManager typeManager)
->>>>>>> c9199098
         {
             Log = log;
             Config = config;
@@ -101,11 +97,7 @@
         /// <param name="node">Variable to write</param>
         protected virtual void AddVariableToLists(UAVariable node)
         {
-<<<<<<< HEAD
-            var map = node.GetVariableGroups();
-=======
             var map = node.GetVariableGroups(Log, Config.Extraction.DataTypes);
->>>>>>> c9199098
             if (map.IsDestinationVariable) FinalDestinationVariables.AddRange(node.CreateTimeseries());
             if (map.IsDestinationObject) FinalDestinationObjects.Add(node);
             if (map.IsSourceVariable) FinalSourceVariables.Add(node);
@@ -273,19 +265,11 @@
                 }
             }
         }
-<<<<<<< HEAD
-
-        protected bool IsDescendantOfType(UANode node)
+
+        protected bool IsDescendantOfType(BaseUANode node)
         {
             return node.Parent != null && (node.Parent.IsType || node.Parent.IsChildOfType);
         }
-
-=======
-        protected bool IsDescendantOfType(BaseUANode node)
-        {
-            return node.Parent != null && (node.Parent.IsType || node.Parent.IsChildOfType);
-        }
->>>>>>> c9199098
         /// <summary>
         /// Apply transformations and sort the given node as variable, object or property.
         /// </summary>
@@ -294,25 +278,6 @@
         {
             if (node.Parent == null && !node.ParentId.IsNullNodeId)
             {
-<<<<<<< HEAD
-                node.Parent = parent;
-                node.Attributes.Ignore |= node.Parent.Ignore;
-                node.Attributes.IsRawProperty |= node.Parent.Attributes.IsRawProperty
-                    || !Config.Extraction.MapVariableChildren && node.Parent.NodeClass == NodeClass.Variable
-                    // This refers to the big schema types
-                    || node.NodeClass != NodeClass.DataType && node.ParentId == ObjectIds.DataTypesFolder;
-                node.IsChildOfType = IsDescendantOfType(node);
-            }
-
-            var variable = node as UAVariable;
-
-            if (variable is not null)
-            {
-                variable.AllowTSMap = Extractor.DataTypeManager.AllowTSMap(variable);
-                if (Config.Extraction.DataTypes.UnmappedAsProperties && !variable.AllowTSMap!.Value)
-                {
-                    variable.Attributes.IsRawProperty = true;
-=======
                 node.Parent = NodeMap.GetValueOrDefault(node.ParentId);
             }
 
@@ -332,7 +297,6 @@
                 if (vb.FullAttributes.TypeDefinition?.Id == VariableTypeIds.PropertyType)
                 {
                     vb.IsRawProperty = true;
->>>>>>> c9199098
                 }
             }
 
@@ -356,17 +320,7 @@
             if (node.IsProperty)
             {
                 if (node.Parent == null) return;
-<<<<<<< HEAD
-                node.Parent.AddProperty(node);
-                // Edge-case, since attributes are read before transformations, if transformations cause a node to become a property,
-                // ArrayDimensions won't be read. We can just read them later at minimal cost.
-                if (!initialProperty && Config.Extraction.DataTypes.MaxArraySize == 0 && (variable is not null) && variable.ValueRank >= 0)
-                {
-                    node.Attributes.DataRead = false;
-                }
-=======
                 node.Parent.Attributes.AddProperty(node);
->>>>>>> c9199098
             }
             else if (variable is not null)
             {
