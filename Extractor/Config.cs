--- conflicted
+++ resolved
@@ -390,12 +390,6 @@
         private int eventPointsChunk = 1000;
         public int EventNodesChunk { get => eventNodesChunk; set => eventNodesChunk = Math.Max(1, value); }
         private int eventNodesChunk = 100;
-<<<<<<< HEAD
-        public long StartTime { get; set; }
-        public long EndTime { get; set; }
-        public int Granularity { get; set; } = 600;
-        public int MaxReadLength { get; set; }
-=======
 
         public TimeSpanWrapper MaxReadLengthValue { get; } = new TimeSpanWrapper(true, "s", "0");
         public string? MaxReadLength { get => MaxReadLengthValue.RawValue; set => MaxReadLengthValue.RawValue = value!; }
@@ -404,7 +398,7 @@
         public string? EndTime { get; set; }
         public TimeSpanWrapper GranularityValue { get; } = new TimeSpanWrapper(true, "s", "600");
         public string? Granularity { get => GranularityValue.RawValue; set => GranularityValue.RawValue = value!; }
->>>>>>> e919c8fd
+
         public bool IgnoreContinuationPoints { get; set; }
 
         public TimeSpanWrapper RestartPeriodValue { get; } = new TimeSpanWrapper(false, "s", "0");
