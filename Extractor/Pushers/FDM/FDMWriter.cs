﻿/* Cognite Extractor for OPC-UA
Copyright (C) 2022 Cognite AS

This program is free software; you can redistribute it and/or
modify it under the terms of the GNU General Public License
as published by the Free Software Foundation; either version 2
of the License, or (at your option) any later version.

This program is distributed in the hope that it will be useful,
but WITHOUT ANY WARRANTY; without even the implied warranty of
MERCHANTABILITY or FITNESS FOR A PARTICULAR PURPOSE.  See the
GNU General Public License for more details.

You should have received a copy of the GNU General Public License
along with this program; if not, write to the Free Software
Foundation, Inc., 51 Franklin Street, Fifth Floor, Boston, MA  02110-1301, USA. */

using Cognite.Extractor.Common;
using Cognite.Extractor.Utils;
using Cognite.OpcUa.Types;
using Microsoft.Extensions.Logging;
using Opc.Ua;
using System.Collections.Generic;
using System.Linq;
using System.Threading;
using System.Threading.Tasks;
using Cognite.OpcUa.Config;
using CogniteSdk.Beta.DataModels;
using System.Text.Json;
using System;
using Cognite.OpcUa.Nodes;
using CogniteSdk;
using System.Text.Json.Serialization;
using Cognite.Extensions.DataModels;
using System.Text.Json.Nodes;
using System.ComponentModel.Design;

namespace Cognite.OpcUa.Pushers.FDM
{
    public class FDMWriter
    {
        private CogniteDestination destination;
        private FullConfig config;
        private ILogger<FDMWriter> log;
<<<<<<< HEAD
        private string instSpace;

        private NodeIdContext? context;
=======
        private FdmDestinationConfig.ModelInfo modelInfo;
>>>>>>> a7376b78
        public FDMWriter(FullConfig config, CogniteDestination destination, ILogger<FDMWriter> log)
        {
            this.config = config;
            this.destination = destination;
            this.log = log;
            modelInfo = new FdmDestinationConfig.ModelInfo(config.Cognite!.MetadataTargets!.DataModels!);
        }

        private async Task IngestInstances(IEnumerable<BaseInstanceWrite> instances, int chunkSize, CancellationToken token)
        {
            var chunks = instances.ChunkBy(chunkSize).ToList();
            var results = new IEnumerable<SlimInstance>[chunks.Count];
            var generators = chunks
                .Select<IEnumerable<BaseInstanceWrite>, Func<Task>>((c, idx) => async () =>
                {
                    var req = new InstanceWriteRequest
                    {
                        AutoCreateEndNodes = true,
                        AutoCreateStartNodes = true,
                        Items = c,
                        Replace = true
                    };
                    try
                    {
                        results[idx] = await destination.CogniteClient.Beta.DataModels.UpsertInstances(req, token);
                    }
                    catch (ResponseException rex)
                    {
                        log.LogError("Response exception: {Err}, {ReqId}", rex.Message, rex.RequestId);
                        throw;
                    }
                });

            int taskNum = 0;
            await generators.RunThrottled(
                4,
                (_) =>
                {
                    if (chunks.Count > 1)
                        log.LogDebug("{MethodName} completed {NumDone}/{TotalNum} tasks",
                            nameof(IngestInstances), ++taskNum, chunks.Count);
                },
                token);
        }

        private async Task InitializeSpaceAndServer(CancellationToken token)
        {
            if (config.DryRun) return;

            var spaces = new[] { modelInfo.InstanceSpace, modelInfo.ModelSpace }.Distinct();

            await destination.CogniteClient.Beta.DataModels.UpsertSpaces(spaces.Select(s => new SpaceCreate { Space = s, Name = s }), token);

            var serverMetaContainer = BaseDataModelDefinitions.ServerMeta(modelInfo.ModelSpace);
            await destination.CogniteClient.Beta.DataModels.UpsertContainers(new[] { serverMetaContainer }, token);
            await destination.CogniteClient.Beta.DataModels.UpsertViews(new[] { serverMetaContainer.ToView(modelInfo.ModelVersion) }, token);
        }

        private async Task Initialize(FDMTypeBatch types, CancellationToken token)
        {
            var options = new JsonSerializerOptions(Oryx.Cognite.Common.jsonOptions) { WriteIndented = true };

            var viewsToInsert = types.Views.Values.ToList();
            if (config.Cognite!.MetadataTargets!.DataModels!.SkipSimpleTypes)
            {
                viewsToInsert = viewsToInsert.Where(v => v.Properties.Any() || types.ViewIsReferenced.GetValueOrDefault(v.ExternalId)).ToList();
            }

            log.LogInformation("Building {Count} containers, and {Count2} views", types.Containers.Count, viewsToInsert.Count);
            foreach (var type in types.Containers.Values)
            {
                log.LogTrace("Build container: {Type}", JsonSerializer.Serialize(type, options));
            }
            foreach (var type in viewsToInsert)
            {
                log.LogTrace("Build view: {Type}", JsonSerializer.Serialize(type, options));
            }
            if (config.DryRun) return;

            // Check if the data model exists
            if (config.Cognite!.MetadataTargets!.DataModels!.SkipTypesOnEqualCount)
            {
                try
                {
                    var existingModels = await destination.CogniteClient.Beta.DataModels.RetrieveDataModels(new[] { modelInfo.FDMExternalId("OPC_UA") }, false, token);
                    if (existingModels.Any())
                    {
                        var existingModel = existingModels.First();
                        var viewCount = existingModel.Views.Count();
                        if (viewCount == viewsToInsert.Count)
                        {
                            log.LogInformation("Number of views in model is the same, not updating");
                            return;
                        }
                    }

                }
                catch { }
            }

            foreach (var chunk in types.Containers.Values.ChunkBy(100))
            {
                log.LogDebug("Creating {Count} containers", chunk.Count());
                await destination.CogniteClient.Beta.DataModels.UpsertContainers(chunk, token);
            }

            foreach (var level in viewsToInsert.ChunkByHierarchy(100, v => v.ExternalId, v => v.Implements?.FirstOrDefault()?.ExternalId!))
            {
                foreach (var chunk in level.ChunkBy(100))
                {
                    log.LogDebug("Creating {Count} views", chunk.Count());
                    await destination.CogniteClient.Beta.DataModels.UpsertViews(chunk, token);
                }
            }

            var model = new DataModelCreate
            {
                Name = "OPC-UA",
                ExternalId = "OPC_UA",
                Space = modelInfo.ModelSpace,
                Version = modelInfo.ModelVersion,
                Views = viewsToInsert
                    .Select(v => modelInfo.ViewIdentifier(v.ExternalId))
                    .Append(modelInfo.ViewIdentifier("ServerMeta"))
            };
            await destination.CogniteClient.Beta.DataModels.UpsertDataModels(new[] { model }, token);
        }

        public async Task<bool> PushNodes(
            IEnumerable<BaseUANode> objects,
            IEnumerable<UAVariable> variables,
            IEnumerable<UAReference> references,
            UAExtractor extractor,
            CancellationToken token)
        {
            await InitializeSpaceAndServer(token);
            context = await SyncServerMeta(extractor.NamespaceTable!, token);

            var converter = new DMSValueConverter(extractor.StringConverter, modelInfo);
            var builder = new TypeHierarchyBuilder(log, converter, config, modelInfo, context);

            // First, collect all nodes, including properties.
            var nodes = objects
                .SelectMany(obj => obj.GetAllProperties())
                .Concat(objects)
                .Concat(variables.SelectMany(variable => variable.GetAllProperties()))
                .Concat(variables)
                .ToList();

            // Hierarchy of all known type-hierarchy nodes
            var typeHierarchy = new NodeHierarchy(extractor.TypeManager.References, extractor.TypeManager.NodeMap);

            // We also need to collect any types, and any nodes referenced by those types.
            var typeCollector = new NodeTypeCollector(log,
                nodes.SelectNonNull(n => n.TypeDefinition).Where(id => !id.IsNullNodeId).ToHashSet(),
                typeHierarchy);

            var typeResult = typeCollector.MapTypes();

            nodes.AddRange(typeResult.MappedNodes.Values);
            references = references.Concat(typeResult.MappedReferences);

            // Collect any data types and reference types
            var simpleTypeCollector = new SimpleTypeCollector(log, nodes, references, typeHierarchy);
            var simpleTypeResult = simpleTypeCollector.CollectReferencedTypes();

            nodes.AddRange(simpleTypeResult.MappedNodes.Values);
            references = references.Concat(simpleTypeResult.MappedReferences).ToList();

            nodes = nodes.DistinctBy(n => n.Id).Where(node => node.Id != null && !node.Id.IsNullNodeId).ToList();

            var finalReferences = new List<UAReference>();
            var nodeIds = nodes.Select(node => node.Id).ToHashSet();

            // Iterate over references and identify any that are missing source or target nodes
            // Some servers have nodes that are not in the node hierarchy, we currently don't map those,
            // but we might in the future.
            var skipped = new HashSet<NodeId>();
            int skippedCount = 0;
            log.LogInformation("Filtering {Count} references, removing any non-referenced", references.Count());
            foreach (var refr in references)
            {
                if (!refr.IsForward)
                {
                    log.LogTrace("Reference from {S} to {T} is inverse",
                        refr.Source.Id, refr.Target.Id);
                    skippedCount++;
                    continue;
                }

                if (!nodeIds.Contains(refr.Source.Id))
                {
                    log.LogTrace("Missing source node {Node} ({Target})", refr.Source.Id, refr.Target.Id);
                    skipped.Add(refr.Source.Id);
                    skippedCount++;
                    continue;
                }
                if (!nodeIds.Contains(refr.Target.Id))
                {
                    log.LogTrace("Missing target node {Node} ({Source})", refr.Target.Id, refr.Source.Id);
                    skipped.Add(refr.Target.Id);
                    skippedCount++;
                    continue;
                }
                if (!nodeIds.Contains(refr.Type?.Id ?? NodeId.Null))
                {
                    log.LogTrace("Missing type {Node} ({Source}, {Target})", refr.Type?.Id ?? NodeId.Null, refr.Source.Id, refr.Target.Id);
                    skipped.Add(refr.Type?.Id ?? NodeId.Null);
                    skippedCount++;
                    continue;
                }

                finalReferences.Add(refr);
            }

            var nodeHierarchy = new NodeHierarchy(finalReferences, nodes);


            if (skipped.Count > 0) log.LogWarning("Skipped {Count} references due to missing type, source, or target. " +
                "This may not be an issue, as servers often have nodes outside the main hierarchy. " +
                "{Count2} distinct nodes were missing.", skippedCount, skipped.Count);

            log.LogInformation("Mapped out {Nodes} nodes and {Edges} edges to write to PG3", nodes.Count, finalReferences.Count);

            var types = builder.ConstructTypes(typeResult.Types);

            // Initialize if needed
            await Initialize(types, token);

            var instanceBuilder = new InstanceBuilder(nodeHierarchy, types, converter, context, extractor, modelInfo, log);

            log.LogInformation("Begin building instances");
            instanceBuilder.Build();
            log.LogInformation("Finish building instances");

            if (config.DryRun)
            {
                instanceBuilder.DebugLog(log);
                return true;
            }

            var typeMeta = types.Types.Values.Select(v => (BaseInstanceWrite)new NodeWrite
            {
                ExternalId = $"{v.ExternalId}_TypeMetadata",
                Space = modelInfo.InstanceSpace,
                Sources = new[]
                {
                    new InstanceData<TypeMetadata>
                    {
                        Source = modelInfo.ContainerIdentifier("TypeMeta"),
                        Properties = v.GetTypeMetadata(context)
                    }
                }
            });

            // Ingest types first
            log.LogInformation("Ingesting {Count1} object types, {Count2} reference types, {Count3} dataTypes",
                instanceBuilder.ObjectTypes.Count,
                instanceBuilder.ReferenceTypes.Count,
                instanceBuilder.DataTypes.Count);
            await IngestInstances(instanceBuilder.ObjectTypes
                .Concat(instanceBuilder.ReferenceTypes)
                .Concat(instanceBuilder.DataTypes)
                .Concat(typeMeta), 1000, token);

            // Then ingest variable types
            log.LogInformation("Ingesting {Count} variable types", instanceBuilder.VariableTypes.Count);
            await IngestInstances(instanceBuilder.VariableTypes, 1000, token);

            // Ingest instances
            log.LogInformation("Ingesting {Count1} objects, {Count2} variables", instanceBuilder.Objects.Count, instanceBuilder.Variables.Count);
            await IngestInstances(instanceBuilder.Objects.Concat(instanceBuilder.Variables), 1000, token);

            // Finally, ingest edges
            log.LogInformation("Ingesting {Count} references", instanceBuilder.References.Count);
            await IngestInstances(instanceBuilder.References, 1000, token);

            return true;
        }

        private async Task<NodeIdContext> SyncServerMeta(NamespaceTable namespaces, CancellationToken token)
        {
            var nss = namespaces.ToArray();

            var namespacesIfNew = new List<string>
            {
                Namespaces.OpcUa,
                "RESERVED",
                "RESERVED"
            };
            foreach (var ns in nss)
            {
                if (ns == Namespaces.OpcUa) continue;
                namespacesIfNew.Add(ns);
            }

            if (config.DryRun)
            {
                return new NodeIdContext(namespacesIfNew, nss);
            }

            var externalId = "Server";

            List<string>? finalNamespaces = null;

            await destination.CogniteClient.Beta.DataModels.UpsertAtomic<Dictionary<string, Dictionary<string, ServerMeta>>>(
                new[] { externalId },
                modelInfo.InstanceSpace,
                InstanceType.node,
                new[]
                {
                    new InstanceSource
                    {
                        Source = modelInfo.ViewIdentifier("ServerMeta")
                    }
                }, old =>
                {
                    ServerMeta meta;
                    if (!old.Any())
                    {
                        finalNamespaces = namespacesIfNew;
                    }
                    else
                    {
                        var oldNamespaces = old.First().Properties
                            .First()
                            .Value
                            .First()
                            .Value
                            .Namespaces;

                        var newNamespaces = oldNamespaces.ToList();
                        foreach (var ns in nss)
                        {
                            if (ns == Namespaces.OpcUa) continue;
                            if (newNamespaces.Contains(ns)) continue;

                            newNamespaces.Add(ns.ToString());
                        }
                        finalNamespaces = newNamespaces;
                    }
                    meta = new ServerMeta
                    {
                        Namespaces = finalNamespaces
                    };
                    return new[]
                    {
                        new NodeWrite
                        {
                            ExternalId = externalId,
                            Space = modelInfo.InstanceSpace,
                            Sources = new[]
                            {
                                new InstanceData<ServerMeta>
                                {
                                    Source = modelInfo.ContainerIdentifier("ServerMeta"),
                                    Properties = meta,
                                }
                            }
                        }
                    };
                },
                token);

            if (finalNamespaces == null) throw new InvalidOperationException("Namespaces were not successfully assigned");

            return new NodeIdContext(finalNamespaces, nss);
        }


        private async Task DeleteInstances(IEnumerable<string> instances, InstanceType type, int chunkSize, CancellationToken token)
        {
            var chunks = instances.ChunkBy(chunkSize).ToList();
            var generators = chunks
                .Select<IEnumerable<string>, Func<Task>>(c => async () =>
                {
                    await destination.CogniteClient.Beta.DataModels.DeleteInstances(
                        instances.Select(e => new InstanceIdentifier(type, "SPACE", e)),
                        token
                    );
                });

            int taskNum = 0;
            await generators.RunThrottled(
                4,
                (_) =>
                {
                    if (chunks.Count > 1)
                        log.LogDebug("{MethodName} completed {NumDone}/{TotalNum} tasks",
                            nameof(DeleteInstances), ++taskNum, chunks.Count);
                },
                token
            );
        }

        private async Task GetAllReferencingEdges(IEnumerable<NodeId> nodes, NodeIdContext context, CancellationToken token)
        {

        }

        public async Task DeleteInFdm(DeletedNodes deletes, CancellationToken token)
        {
            if (context == null) throw new InvalidOperationException("Cannot delete, no initialized node context");
            // First find all edges pointing to or from the nodes we are deleting.
            // We pretty much need to do this, since we don't know if anyone has added edges to the nodes.


            await DeleteInstances(deletes.References, InstanceType.ty)
        }
    }

    class ServerMeta
    {
        [JsonPropertyName("Namespaces")]
        public IEnumerable<string>? Namespaces { get; set; }
    }
}<|MERGE_RESOLUTION|>--- conflicted
+++ resolved
@@ -42,13 +42,8 @@
         private CogniteDestination destination;
         private FullConfig config;
         private ILogger<FDMWriter> log;
-<<<<<<< HEAD
-        private string instSpace;
-
         private NodeIdContext? context;
-=======
         private FdmDestinationConfig.ModelInfo modelInfo;
->>>>>>> a7376b78
         public FDMWriter(FullConfig config, CogniteDestination destination, ILogger<FDMWriter> log)
         {
             this.config = config;
