﻿/* Cognite Extractor for OPC-UA
Copyright (C) 2022 Cognite AS

This program is free software; you can redistribute it and/or
modify it under the terms of the GNU General Public License
as published by the Free Software Foundation; either version 2
of the License, or (at your option) any later version.

This program is distributed in the hope that it will be useful,
but WITHOUT ANY WARRANTY; without even the implied warranty of
MERCHANTABILITY or FITNESS FOR A PARTICULAR PURPOSE.  See the
GNU General Public License for more details.

You should have received a copy of the GNU General Public License
along with this program; if not, write to the Free Software
Foundation, Inc., 51 Franklin Street, Fifth Floor, Boston, MA  02110-1301, USA. */

using Cognite.Extractor.Common;
using Cognite.Extractor.Utils;
using Cognite.OpcUa.Types;
using Microsoft.Extensions.Logging;
using Opc.Ua;
using System.Collections.Generic;
using System.Linq;
using System.Threading;
using System.Threading.Tasks;
using Cognite.OpcUa.Config;
using CogniteSdk.Beta.DataModels;
using System.Text.Json;
using System;
using Cognite.OpcUa.Nodes;
using CogniteSdk;
using System.Text.Json.Serialization;
using Cognite.Extensions.DataModels;
using System.Text.Json.Nodes;
using System.ComponentModel.Design;

namespace Cognite.OpcUa.Pushers.FDM
{
    public class FDMWriter
    {
        private CogniteDestination destination;
        private FullConfig config;
        private ILogger<FDMWriter> log;
<<<<<<< HEAD
        private FdmDestinationConfig.ModelInfo modelInfo;
        public UAExtractor Extractor { get; set; } = null!;
=======
        private string instSpace;
>>>>>>> 10465b66
        public FDMWriter(FullConfig config, CogniteDestination destination, ILogger<FDMWriter> log)
        {
            this.config = config;
            this.destination = destination;
            this.log = log;
            modelInfo = new FdmDestinationConfig.ModelInfo(config.Cognite!.MetadataTargets!.DataModels!);
        }

        private async Task IngestInstances(IEnumerable<BaseInstanceWrite> instances, int chunkSize, CancellationToken token)
        {
            var chunks = instances.ChunkBy(chunkSize).ToList();
            var results = new IEnumerable<SlimInstance>[chunks.Count];
            var generators = chunks
                .Select<IEnumerable<BaseInstanceWrite>, Func<Task>>((c, idx) => async () =>
                {
                    var req = new InstanceWriteRequest
                    {
                        AutoCreateEndNodes = true,
                        AutoCreateStartNodes = true,
                        Items = c,
                        Replace = true
                    };
                    try
                    {
                        results[idx] = await destination.CogniteClient.Beta.DataModels.UpsertInstances(req, token);
                    }
                    catch (ResponseException rex)
                    {
                        log.LogError("Response exception: {Err}, {ReqId}", rex.Message, rex.RequestId);
                        throw;
                    }
                });

            int taskNum = 0;
            await generators.RunThrottled(
                4,
                (_) =>
                {
                    if (chunks.Count > 1)
                        log.LogDebug("{MethodName} completed {NumDone}/{TotalNum} tasks",
                            nameof(IngestInstances), ++taskNum, chunks.Count);
                },
                token);
        }

        private async Task InitializeSpaceAndServer(CancellationToken token)
        {
            if (config.DryRun) return;

            var spaces = new[] { modelInfo.InstanceSpace, modelInfo.ModelSpace }.Distinct();

            await destination.CogniteClient.Beta.DataModels.UpsertSpaces(spaces.Select(s => new SpaceCreate { Space = s, Name = s }), token);

            var serverMetaContainer = BaseDataModelDefinitions.ServerMeta(modelInfo.ModelSpace);
            await destination.CogniteClient.Beta.DataModels.UpsertContainers(new[] { serverMetaContainer }, token);
            await destination.CogniteClient.Beta.DataModels.UpsertViews(new[] { serverMetaContainer.ToView(modelInfo.ModelVersion) }, token);
        }

        private async Task Initialize(FDMTypeBatch types, CancellationToken token)
        {
            var options = new JsonSerializerOptions(Oryx.Cognite.Common.jsonOptions) { WriteIndented = true };

            var viewsToInsert = types.Views.Values.ToList();
            if (config.Cognite!.MetadataTargets!.DataModels!.SkipSimpleTypes)
            {
                viewsToInsert = viewsToInsert.Where(v => v.Properties.Any() || types.ViewIsReferenced.GetValueOrDefault(v.ExternalId)).ToList();
            }

            log.LogInformation("Building {Count} containers, and {Count2} views", types.Containers.Count, viewsToInsert.Count);
            foreach (var type in types.Containers.Values)
            {
                log.LogTrace("Build container: {Type}", JsonSerializer.Serialize(type, options));
            }
            foreach (var type in viewsToInsert)
            {
                log.LogTrace("Build view: {Type}", JsonSerializer.Serialize(type, options));
            }
            if (config.DryRun) return;

            // Check if the data model exists
            if (config.Cognite!.MetadataTargets!.DataModels!.SkipTypesOnEqualCount)
            {
                try
                {
                    var existingModels = await destination.CogniteClient.Beta.DataModels.RetrieveDataModels(new[] { modelInfo.FDMExternalId("OPC_UA") }, false, token);
                    if (existingModels.Any())
                    {
                        var existingModel = existingModels.First();
                        var viewCount = existingModel.Views.Count();
                        if (viewCount == viewsToInsert.Count)
                        {
                            log.LogInformation("Number of views in model is the same, not updating");
                            return;
                        }
                    }

                }
                catch { }
            }

            foreach (var chunk in types.Containers.Values.ChunkBy(100))
            {
                log.LogDebug("Creating {Count} containers", chunk.Count());
                await destination.CogniteClient.Beta.DataModels.UpsertContainers(chunk, token);
            }

            foreach (var level in viewsToInsert.ChunkByHierarchy(100, v => v.ExternalId, v => v.Implements?.FirstOrDefault()?.ExternalId!))
            {
                foreach (var chunk in level.ChunkBy(100))
                {
                    log.LogDebug("Creating {Count} views", chunk.Count());
                    await destination.CogniteClient.Beta.DataModels.UpsertViews(chunk, token);
                }
            }

            var model = new DataModelCreate
            {
                Name = "OPC-UA",
                ExternalId = "OPC_UA",
                Space = modelInfo.ModelSpace,
                Version = modelInfo.ModelVersion,
                Views = viewsToInsert
                    .Select(v => modelInfo.ViewIdentifier(v.ExternalId))
                    .Append(modelInfo.ViewIdentifier("ServerMeta"))
            };
            await destination.CogniteClient.Beta.DataModels.UpsertDataModels(new[] { model }, token);
        }

        public async Task<bool> PushNodes(
            IEnumerable<BaseUANode> objects,
            IEnumerable<UAVariable> variables,
            IEnumerable<UAReference> references,
            UAExtractor extractor,
            CancellationToken token)
        {
            await InitializeSpaceAndServer(token);
            var context = await SyncServerMeta(extractor.NamespaceTable!, token);

<<<<<<< HEAD
            var converter = new DMSValueConverter(client.StringConverter, modelInfo);
            var builder = new TypeHierarchyBuilder(log, converter, config, modelInfo, context);
=======
            var converter = new DMSValueConverter(extractor.StringConverter, instSpace);
            var builder = new TypeHierarchyBuilder(log, converter, config, context);
>>>>>>> 10465b66

            // First, collect all nodes, including properties.
            var nodes = objects
                .SelectMany(obj => obj.GetAllProperties())
                .Concat(objects)
                .Concat(variables.SelectMany(variable => variable.GetAllProperties()))
                .Concat(variables)
                .ToList();

            // Hierarchy of all known type-hierarchy nodes
            var typeHierarchy = new NodeHierarchy(extractor.TypeManager.References, extractor.TypeManager.NodeMap);

            // We also need to collect any types, and any nodes referenced by those types.
            var typeCollector = new NodeTypeCollector(log,
                nodes.SelectNonNull(n => n.TypeDefinition).Where(id => !id.IsNullNodeId).ToHashSet(),
                typeHierarchy);

            var typeResult = typeCollector.MapTypes();

            nodes.AddRange(typeResult.MappedNodes.Values);
            references = references.Concat(typeResult.MappedReferences);

            // Collect any data types and reference types
            var simpleTypeCollector = new SimpleTypeCollector(log, nodes, references, typeHierarchy);
            var simpleTypeResult = simpleTypeCollector.CollectReferencedTypes();

            nodes.AddRange(simpleTypeResult.MappedNodes.Values);
            references = references.Concat(simpleTypeResult.MappedReferences).ToList();

            nodes = nodes.DistinctBy(n => n.Id).Where(node => node.Id != null && !node.Id.IsNullNodeId).ToList();

            var finalReferences = new List<UAReference>();
            var nodeIds = nodes.Select(node => node.Id).ToHashSet();

            // Iterate over references and identify any that are missing source or target nodes
            // Some servers have nodes that are not in the node hierarchy, we currently don't map those,
            // but we might in the future.
            var skipped = new HashSet<NodeId>();
            int skippedCount = 0;
            log.LogInformation("Filtering {Count} references, removing any non-referenced", references.Count());
            foreach (var refr in references)
            {
                if (!refr.IsForward)
                {
                    log.LogTrace("Reference from {S} to {T} is inverse",
                        refr.Source.Id, refr.Target.Id);
                    skippedCount++;
                    continue;
                }

                if (!nodeIds.Contains(refr.Source.Id))
                {
                    log.LogTrace("Missing source node {Node} ({Target})", refr.Source.Id, refr.Target.Id);
                    skipped.Add(refr.Source.Id);
                    skippedCount++;
                    continue;
                }
                if (!nodeIds.Contains(refr.Target.Id))
                {
                    log.LogTrace("Missing target node {Node} ({Source})", refr.Target.Id, refr.Source.Id);
                    skipped.Add(refr.Target.Id);
                    skippedCount++;
                    continue;
                }
                if (!nodeIds.Contains(refr.Type?.Id ?? NodeId.Null))
                {
                    log.LogTrace("Missing type {Node} ({Source}, {Target})", refr.Type?.Id ?? NodeId.Null, refr.Source.Id, refr.Target.Id);
                    skipped.Add(refr.Type?.Id ?? NodeId.Null);
                    skippedCount++;
                    continue;
                }

                finalReferences.Add(refr);
            }

            var nodeHierarchy = new NodeHierarchy(finalReferences, nodes);


            if (skipped.Count > 0) log.LogWarning("Skipped {Count} references due to missing type, source, or target. " +
                "This may not be an issue, as servers often have nodes outside the main hierarchy. " +
                "{Count2} distinct nodes were missing.", skippedCount, skipped.Count);

            log.LogInformation("Mapped out {Nodes} nodes and {Edges} edges to write to PG3", nodes.Count, finalReferences.Count);

            var types = builder.ConstructTypes(typeResult.Types);

            // Initialize if needed
            await Initialize(types, token);

<<<<<<< HEAD
            var instanceBuilder = new InstanceBuilder(nodeHierarchy, types, converter, context, client, modelInfo, log);
=======
            var instanceBuilder = new InstanceBuilder(nodeHierarchy, types, converter, context, extractor, instSpace, log);
>>>>>>> 10465b66
            log.LogInformation("Begin building instances");
            instanceBuilder.Build();
            log.LogInformation("Finish building instances");

            if (config.DryRun)
            {
                instanceBuilder.DebugLog(log);
                return true;
            }

            var typeMeta = types.Types.Values.Select(v => (BaseInstanceWrite)new NodeWrite
            {
                ExternalId = $"{v.ExternalId}_TypeMetadata",
                Space = modelInfo.InstanceSpace,
                Sources = new[]
                {
                    new InstanceData<TypeMetadata>
                    {
                        Source = modelInfo.ContainerIdentifier("TypeMeta"),
                        Properties = v.GetTypeMetadata(context)
                    }
                }
            });

            // Ingest types first
            log.LogInformation("Ingesting {Count1} object types, {Count2} reference types, {Count3} dataTypes",
                instanceBuilder.ObjectTypes.Count,
                instanceBuilder.ReferenceTypes.Count,
                instanceBuilder.DataTypes.Count);
            await IngestInstances(instanceBuilder.ObjectTypes
                .Concat(instanceBuilder.ReferenceTypes)
                .Concat(instanceBuilder.DataTypes)
                .Concat(typeMeta), 1000, token);

            // Then ingest variable types
            log.LogInformation("Ingesting {Count} variable types", instanceBuilder.VariableTypes.Count);
            await IngestInstances(instanceBuilder.VariableTypes, 1000, token);

            // Ingest instances
            log.LogInformation("Ingesting {Count1} objects, {Count2} variables", instanceBuilder.Objects.Count, instanceBuilder.Variables.Count);
            await IngestInstances(instanceBuilder.Objects.Concat(instanceBuilder.Variables), 1000, token);

            // Finally, ingest edges
            log.LogInformation("Ingesting {Count} references", instanceBuilder.References.Count);
            await IngestInstances(instanceBuilder.References, 1000, token);

            return true;
        }

        private async Task<NodeIdContext> SyncServerMeta(NamespaceTable namespaces, CancellationToken token)
        {
            var nss = namespaces.ToArray();

            var namespacesIfNew = new List<string>
            {
                Namespaces.OpcUa,
                "RESERVED",
                "RESERVED"
            };
            foreach (var ns in nss)
            {
                if (ns == Namespaces.OpcUa) continue;
                namespacesIfNew.Add(ns);
            }

            if (config.DryRun)
            {
                return new NodeIdContext(namespacesIfNew, nss);
            }

            var externalId = "Server";

            List<string>? finalNamespaces = null;

            await destination.CogniteClient.Beta.DataModels.UpsertAtomic<Dictionary<string, Dictionary<string, ServerMeta>>>(
                new[] { externalId },
                modelInfo.InstanceSpace,
                InstanceType.node,
                new[]
                {
                    new InstanceSource
                    {
                        Source = modelInfo.ViewIdentifier("ServerMeta")
                    }
                }, old =>
                {
                    ServerMeta meta;
                    if (!old.Any())
                    {
                        finalNamespaces = namespacesIfNew;
                    }
                    else
                    {
                        var oldNamespaces = old.First().Properties
                            .First()
                            .Value
                            .First()
                            .Value
                            .Namespaces;

                        var newNamespaces = oldNamespaces.ToList();
                        foreach (var ns in nss)
                        {
                            if (ns == Namespaces.OpcUa) continue;
                            if (newNamespaces.Contains(ns)) continue;

                            newNamespaces.Add(ns.ToString());
                        }
                        finalNamespaces = newNamespaces;
                    }
                    meta = new ServerMeta
                    {
                        Namespaces = finalNamespaces
                    };
                    return new[]
                    {
                        new NodeWrite
                        {
                            ExternalId = externalId,
                            Space = modelInfo.InstanceSpace,
                            Sources = new[]
                            {
                                new InstanceData<ServerMeta>
                                {
                                    Source = modelInfo.ContainerIdentifier("ServerMeta"),
                                    Properties = meta,
                                }
                            }
                        }
                    };
                },
                token);

            if (finalNamespaces == null) throw new InvalidOperationException("Namespaces were not successfully assigned");

            return new NodeIdContext(finalNamespaces, nss);
        }
    }

    class ServerMeta
    {
        [JsonPropertyName("Namespaces")]
        public IEnumerable<string>? Namespaces { get; set; }
    }
}<|MERGE_RESOLUTION|>--- conflicted
+++ resolved
@@ -42,12 +42,7 @@
         private CogniteDestination destination;
         private FullConfig config;
         private ILogger<FDMWriter> log;
-<<<<<<< HEAD
         private FdmDestinationConfig.ModelInfo modelInfo;
-        public UAExtractor Extractor { get; set; } = null!;
-=======
-        private string instSpace;
->>>>>>> 10465b66
         public FDMWriter(FullConfig config, CogniteDestination destination, ILogger<FDMWriter> log)
         {
             this.config = config;
@@ -186,13 +181,8 @@
             await InitializeSpaceAndServer(token);
             var context = await SyncServerMeta(extractor.NamespaceTable!, token);
 
-<<<<<<< HEAD
-            var converter = new DMSValueConverter(client.StringConverter, modelInfo);
+            var converter = new DMSValueConverter(extractor.StringConverter, modelInfo);
             var builder = new TypeHierarchyBuilder(log, converter, config, modelInfo, context);
-=======
-            var converter = new DMSValueConverter(extractor.StringConverter, instSpace);
-            var builder = new TypeHierarchyBuilder(log, converter, config, context);
->>>>>>> 10465b66
 
             // First, collect all nodes, including properties.
             var nodes = objects
@@ -282,11 +272,8 @@
             // Initialize if needed
             await Initialize(types, token);
 
-<<<<<<< HEAD
-            var instanceBuilder = new InstanceBuilder(nodeHierarchy, types, converter, context, client, modelInfo, log);
-=======
-            var instanceBuilder = new InstanceBuilder(nodeHierarchy, types, converter, context, extractor, instSpace, log);
->>>>>>> 10465b66
+            var instanceBuilder = new InstanceBuilder(nodeHierarchy, types, converter, context, extractor, modelInfo, log);
+
             log.LogInformation("Begin building instances");
             instanceBuilder.Build();
             log.LogInformation("Finish building instances");
