--- conflicted
+++ resolved
@@ -116,10 +116,8 @@
             nodeCount = count;
 
             historyStartTime = GetStartTime(config.StartTime);
-<<<<<<< HEAD
-=======
             if (!string.IsNullOrWhiteSpace(config.EndTime)) historyEndTime = CogniteTime.ParseTimestampString(config.EndTime)!;
->>>>>>> e919c8fd
+
             historyGranularity = config.GranularityValue.Value;
 
             metrics = new HistoryMetrics(type);
@@ -433,17 +431,12 @@
                     {
                         UAExtractor.BadDataPoints.Inc();
 
-<<<<<<< HEAD
-                        log.LogDebug("Bad history datapoint: {BadDatapointExternalId} {SourceTimestamp}. Value: {Value}, Status: {Status}",
-                            node.State.Id, dp.SourceTimestamp, dp.Value, ExtractorUtils.GetStatusCodeName((uint)dp.StatusCode));
-=======
                         badDps++;
                         if (config.LogBadValues)
                         {
                             log.LogTrace("Bad history datapoint: {BadDatapointExternalId} {SourceTimestamp}. Value: {Value}, Status: {Status}",
                                 node.State.Id, dp.SourceTimestamp, dp.Value, ExtractorUtils.GetStatusCodeName((uint)dp.StatusCode));
                         }
->>>>>>> e919c8fd
                         continue;
                     }
                     dataPoints.Add(dp);
