﻿/* Cognite Extractor for OPC-UA
Copyright (C) 2021 Cognite AS

This program is free software; you can redistribute it and/or
modify it under the terms of the GNU General Public License
as published by the Free Software Foundation; either version 2
of the License, or (at your option) any later version.

This program is distributed in the hope that it will be useful,
but WITHOUT ANY WARRANTY; without even the implied warranty of
MERCHANTABILITY or FITNESS FOR A PARTICULAR PURPOSE.  See the
GNU General Public License for more details.

You should have received a copy of the GNU General Public License
along with this program; if not, write to the Free Software
Foundation, Inc., 51 Franklin Street, Fifth Floor, Boston, MA  02110-1301, USA. */

using Cognite.Extractor.Common;
using Cognite.OpcUa.Types;
using Microsoft.Extensions.Logging;
using Opc.Ua;
using Prometheus;
using System;
using System.Collections.Generic;
using System.Linq;
using System.Text;
using System.Threading;
using System.Threading.Tasks;

namespace Cognite.OpcUa.History
{
    public class HistoryMetrics
    {
        public Counter NumItems { get; }
        public Counter NumInstances { get; }

        public HistoryMetrics(HistoryReadType type)
        {
            switch (type)
            {
                case HistoryReadType.FrontfillData:
                    NumItems = Metrics.CreateCounter("opcua_frontfill_data_points", "Number of datapoints retrieved through frontfill");
                    NumInstances = Metrics.CreateCounter("opcua_frontfill_data_count", "Number of times frontfill has been run on datapoints");
                    break;
                case HistoryReadType.BackfillData:
                    NumItems = Metrics.CreateCounter("opcua_backfill_data_points", "Number of datapoints retrieved through backfill");
                    NumInstances = Metrics.CreateCounter("opcua_backfill_data_count", "Number of times backfill has been run on datapoints");
                    break;
                case HistoryReadType.FrontfillEvents:
                    NumItems = Metrics.CreateCounter("opcua_frontfill_events", "Number of events retrieved through frontfill");
                    NumInstances = Metrics.CreateCounter("opcua_frontfill_events_count", "Number of times frontfill has been run on events");
                    break;
                case HistoryReadType.BackfillEvents:
                    NumItems = Metrics.CreateCounter("opcua_backfill_events", "Number of events retrieved through backfill");
                    NumInstances = Metrics.CreateCounter("opcua_backfill_events_count", "Number of times backfill has been run on events");
                    break;
                default: throw new InvalidOperationException("Invalid type");
            }
        }
    }


    public class HistoryScheduler : SharedResourceScheduler<HistoryReadNode>
    {
        private readonly UAClient uaClient;
        private readonly UAExtractor extractor;
        private readonly HistoryConfig config;

        private readonly HistoryReadType type;
        private readonly DateTime historyStartTime;
        private readonly DateTime? historyEndTime;
        private readonly TimeSpan historyGranularity;
        private readonly ILogger log;

        private bool Frontfill => type == HistoryReadType.FrontfillData || type == HistoryReadType.FrontfillEvents;
        private bool Data => type == HistoryReadType.FrontfillData || type == HistoryReadType.BackfillData;

        private int numReads;

        private HistoryMetrics metrics;
        private readonly int chunkSize;
        private readonly int nodeCount;

        private readonly TimeSpan? maxReadLength;

        private readonly List<Exception> exceptions = new List<Exception>();

        public HistoryScheduler(
            ILogger log,
            UAClient uaClient,
            UAExtractor extractor,
            HistoryConfig config,
            HistoryReadType type,
            TaskThrottler throttler,
            IResourceCounter resource,
            IEnumerable<UAHistoryExtractionState> states,
            CancellationToken token)
            : base(
                  GetNodes(states, log, type, config.StartTime, out var count),
                  throttler,
                  (type == HistoryReadType.FrontfillData || type == HistoryReadType.BackfillData)
                    ? config.DataNodesChunk
                    : config.EventNodesChunk,
                  resource,
                  token)
        {
            this.log = log;
            this.uaClient = uaClient;
            this.extractor = extractor;
            this.config = config;
            this.type = type;
            chunkSize = Data ? config.DataNodesChunk : config.EventNodesChunk;
            maxReadLength = config.MaxReadLengthValue.Value;
            if (maxReadLength == TimeSpan.Zero || maxReadLength == Timeout.InfiniteTimeSpan) maxReadLength = null;

            nodeCount = count;

            historyStartTime = GetStartTime(config.StartTime);
            if (!string.IsNullOrWhiteSpace(config.EndTime)) historyEndTime = CogniteTime.ParseTimestampString(config.EndTime)!;
            historyGranularity = config.GranularityValue.Value;

            metrics = new HistoryMetrics(type);
        }

        private static DateTime GetStartTime(string? start)
        {
            if (string.IsNullOrWhiteSpace(start)) return CogniteTime.DateTimeEpoch;
            var parsed = CogniteTime.ParseTimestampString(start);
            if (parsed == null) throw new ArgumentException($"Invalid history start time: {start}");
            return parsed!.Value;
        }

        private static IEnumerable<HistoryReadNode> GetNodes(
            IEnumerable<UAHistoryExtractionState> states,
            ILogger log,
            HistoryReadType type,
            string? historyStart,
            out int count)
        {
            var nodes = states.Select(state => new HistoryReadNode(type, state)).ToList();

            var startTime = GetStartTime(historyStart);

            if (type == HistoryReadType.BackfillData || type == HistoryReadType.BackfillEvents)
            {
                var toTerminate = nodes.Where(node => node.Time <= startTime).ToList();
                nodes = nodes.Where(node => node.Time > startTime).ToList();
                foreach (var node in toTerminate)
                {
                    node.State.UpdateFromBackfill(CogniteTime.DateTimeEpoch, true);
                }
                LogHistoryTermination(log, toTerminate, type);
            }
            count = nodes.Count;
            return nodes;
        }


        protected override void AbortChunk(IChunk<HistoryReadNode> chunk, CancellationToken token)
        {
            var readChunk = (HistoryReadParams)chunk;
            uaClient.AbortHistoryRead(readChunk, CancellationToken.None).Wait(CancellationToken.None);
        }

        private static DateTime Max(DateTime t1, DateTime t2)
        {
            return t1 > t2 ? t1 : t2;
        }

        private (DateTime min, DateTime max) GetReadRange(IEnumerable<HistoryReadNode> nodes)
        {
            DateTime min, max;
            if (Frontfill)
            {
                min = Max(nodes.First().Time, historyStartTime);
                if (maxReadLength == null) max = DateTime.MinValue;
                else
                {
                    max = min + maxReadLength.Value;
                    if (max > (historyEndTime ?? DateTime.UtcNow)) max = historyEndTime ?? DateTime.MinValue;
                }
            }
            else
            {
                min = Max(nodes.Last().Time, historyStartTime);
                if (maxReadLength == null) max = historyStartTime;
                else max = Max(min - maxReadLength.Value, historyStartTime);
            }
            return (min, max);
        }

        private (HistoryReadDetails, DateTime, DateTime) GetReadDetails(IEnumerable<HistoryReadNode> nodes)
        {
            HistoryReadDetails details;
            var (min, max) = GetReadRange(nodes);
            switch (type)
            {
                case HistoryReadType.FrontfillData:
                    details = new ReadRawModifiedDetails
                    {
                        IsReadModified = false,
                        StartTime = min,
                        EndTime = max,
                        NumValuesPerNode = (uint)config.DataChunk
                    };
                    break;
                case HistoryReadType.BackfillData:
                    details = new ReadRawModifiedDetails
                    {
                        IsReadModified = false,
                        StartTime = min,
                        EndTime = max,
                        NumValuesPerNode = (uint)config.DataChunk
                    };
                    break;
                case HistoryReadType.FrontfillEvents:
                    details = new ReadEventDetails
                    {
                        StartTime = min,
                        EndTime = max,
                        NumValuesPerNode = (uint)config.EventChunk,
                        Filter = uaClient.BuildEventFilter()
                    };
                    break;
                case HistoryReadType.BackfillEvents:
                    details = new ReadEventDetails
                    {
                        StartTime = min,
                        EndTime = max,
                        NumValuesPerNode = (uint)config.EventChunk,
                        Filter = uaClient.BuildEventFilter()
                    };
                    break;
                default:
                    throw new InvalidOperationException();
            }
            return (details, min, max);
        }

        protected override async Task ConsumeChunk(IChunk<HistoryReadNode> chunk, CancellationToken token)
        {
            if (token.IsCancellationRequested) return;
            numReads++;
            var readChunk = (HistoryReadParams)chunk;
            await uaClient.DoHistoryRead(readChunk, token);
        }

        protected override IChunk<HistoryReadNode> GetChunk(IEnumerable<HistoryReadNode> items)
        {
            var (details, startTime, endTime) = GetReadDetails(items);
            if (maxReadLength != null)
            {
                foreach (var node in items)
                {
                    node.StartTime = startTime;
                    node.EndTime = endTime;
                }
            }
            return new HistoryReadParams(items, details);
        }

        protected override IEnumerable<HistoryReadNode> GetNextChunk(
            IEnumerable<HistoryReadNode> items,
            int capacity,
            out IEnumerable<HistoryReadNode> newItems)
        {
            newItems = items;
            if (!items.Any()) return Enumerable.Empty<HistoryReadNode>();

            int toTake = chunkSize > 0 ? Math.Min(capacity, chunkSize) : capacity;
            var chunk = new List<HistoryReadNode>();

            bool hasCps = items.First().ContinuationPoint != null;

            DateTime? start = null;
            foreach (var item in items)
            {
                if (chunk.Count >= toTake) break;
                if (item.ContinuationPoint == null)
                {
                    if (start == null) start = item.Time;
                    if (item.Time - start > historyGranularity) break;
                    // Do not mix nodes with and without continuation-points
                    if (hasCps) break;
                }

                chunk.Add(item);
            }

            newItems = items.Skip(chunk.Count);
            return chunk;
        }

        protected override IEnumerable<IChunk<HistoryReadNode>> GetNextChunks(
            IEnumerable<HistoryReadNode> items,
            int capacity,
            out IEnumerable<HistoryReadNode> newItems)
        {
            items = items.OrderBy(nd => nd.ContinuationPoint == null).ThenBy(nd => nd.Time).ToList();
            return base.GetNextChunks(items, capacity, out newItems);
        }

        public new async Task RunAsync()
        {
            log.LogInformation("Begin reading history of type {Type} for {Count} nodes", type, nodeCount);
            await base.RunAsync();
            log.LogInformation("Finish reading history of type {Type} for {Count} nodes. " +
                "Took a total of {NumOps} operations", type, nodeCount, numReads);
            if (exceptions.Any())
            {
                throw new AggregateException(exceptions);
            }
        }

        #region results

        private void LogReadFailure(IChunk<HistoryReadNode> finishedRead)
        {
            log.LogError("HistoryRead {Type} failed for nodes {Nodes}: {ErrorMessage}",
                type, string.Join(", ", finishedRead.Items.Select(node => node.State.Id)), finishedRead.Exception?.Message);

            ExtractorUtils.LogException(log, finishedRead.Exception, "Critical failure in HistoryRead", "Failure in HistoryRead");
        }

        private static string GetResourceName(HistoryReadType type)
        {
            switch (type)
            {
                case HistoryReadType.BackfillData:
                case HistoryReadType.FrontfillData:
                    return "datapoints";
                case HistoryReadType.FrontfillEvents:
                case HistoryReadType.BackfillEvents:
                    return "events";
            }
            throw new InvalidOperationException();
        }

        private static void LogHistoryTermination(ILogger log, List<HistoryReadNode> toTerminate, HistoryReadType type)
        {
            if (!toTerminate.Any()) return;
            string name = GetResourceName(type);
            var builder = new StringBuilder();
            bool frontfill = type == HistoryReadType.FrontfillData || type == HistoryReadType.FrontfillEvents;
            foreach (var node in toTerminate)
            {
                builder.AppendFormat("\n    {0} {1} total for {2}. End is now at {3}",
                    node.TotalRead,
                    name,
                    node.State.Id,
                    frontfill ? node.State.SourceExtractedRange.Last : node.State.SourceExtractedRange.First);
            }
            log.LogDebug("Finish reading {Type}. Retrieved: {Data}", name, builder);
        }

        protected override IEnumerable<HistoryReadNode> HandleTaskResult(IChunk<HistoryReadNode> chunk, CancellationToken token)
        {
            var readChunk = (HistoryReadParams)chunk;

            metrics.NumInstances.Inc();
            numReads++;

            if (chunk.Exception != null)
            {
                LogReadFailure(chunk);
                exceptions.Add(chunk.Exception);
                return Enumerable.Empty<HistoryReadNode>();
            }

            foreach (var node in chunk.Items)
            {
                if (Data)
                {
                    HistoryDataHandler(node);
                }
                else
                {
                    HistoryEventHandler(node, readChunk.Details);
                }

                if (config.IgnoreContinuationPoints)
                {
                    node.ContinuationPoint = null;
                }

                metrics.NumItems.Inc(node.LastRead);
            }

            var toTerminate = chunk.Items.Where(node => node.Completed).ToList();
            LogHistoryTermination(log, toTerminate, type);

            return Enumerable.Empty<HistoryReadNode>();
        }

        protected override void OnIteration(int pending, int operations, int finished, int total)
        {
            log.LogDebug("Read history of type {Type}: {Pending} pending, {Op} total operations. {Finished}/{Total}",
                type, pending, operations, finished, total);
        }


        /// <summary>
        /// Handle the result of a historyReadRaw. Takes information about the read, updates states and sends datapoints to the streamer.
        /// </summary>
        /// <param name="node">Active HistoryReadNode</param>
        /// <returns>Number of points read</returns>
        private void HistoryDataHandler(HistoryReadNode node)
        {
            var data = node.LastResult as HistoryData;
            node.LastResult = null;

            if (node.State == null)
            {
                node.State = extractor.State.GetNodeState(node.Id);
            }

            if (node.State == null)
            {
                log.LogWarning("History data for unknown node received: {Id}", node.Id);
                return;
            }

            List<DataValue> dataPoints = new List<DataValue>(data?.DataValues?.Count ?? 0);
            if (data?.DataValues != null)
            {
                int badDps = 0;
                foreach (var dp in data.DataValues)
                {
                    if (StatusCode.IsNotGood(dp.StatusCode))
                    {
                        UAExtractor.BadDataPoints.Inc();
<<<<<<< HEAD

                        log.LogDebug("Bad history datapoint: {BadDatapointExternalId} {SourceTimestamp}. Value: {Value}, Status: {Status}",
                            node.State.Id, dp.SourceTimestamp, dp.Value, ExtractorUtils.GetStatusCodeName((uint)dp.StatusCode));
=======
                        badDps++;
                        if (config.LogBadValues)
                        {
                            log.Verbose("Bad history datapoint: {BadDatapointExternalId} {SourceTimestamp}. Value: {Value}, Status: {Status}",
                                node.State.Id, dp.SourceTimestamp, dp.Value, ExtractorUtils.GetStatusCodeName((uint)dp.StatusCode));
                        }
>>>>>>> 64bb2c66
                        continue;
                    }
                    dataPoints.Add(dp);
                }
                if (badDps > 0 && config.LogBadValues)
                {
                    log.Debug("Received {Count} bad history datapoints for {BadDatapointExternalId}",
                        badDps, node.State.Id);
                }
            }

            var last = DateTime.MinValue;
            var first = DateTime.MaxValue;

            if (dataPoints.Any())
            {
                (first, last) = dataPoints.MinMax(dp => dp.SourceTimestamp);
            }

            if (config.IgnoreContinuationPoints)
            {
                node.Completed = !dataPoints.Any()
                    || Frontfill && first == last && last == node.State.SourceExtractedRange.Last
                    || !Frontfill && first == last && last == node.State.SourceExtractedRange.First
                    || !Frontfill && last <= historyStartTime;
            }

            if (maxReadLength != null)
            {
                if (Frontfill)
                {
                    node.Completed &= historyEndTime != null && node.EndTime >= historyEndTime || node.EndTime == DateTime.MinValue;
                }
                else
                {
                    node.Completed &= node.EndTime <= historyStartTime;
                }
            }

            if (Frontfill)
            {
                node.State.UpdateFromFrontfill(last, node.Completed);
            }
            else
            {
                node.State.UpdateFromBackfill(first, node.Completed);
            }

            int cnt = 0;

            var nodeState = node.State as VariableExtractionState;

            if (nodeState == null) return;

            foreach (var datapoint in dataPoints)
            {
                var buffDps = extractor.Streamer.ToDataPoint(datapoint, nodeState);
                foreach (var buffDp in buffDps)
                {
                    log.LogTrace("History DataPoint {DataPoint}", buffDp);
                    cnt++;
                }
                extractor.Streamer.Enqueue(buffDps);
            }

            node.LastRead = cnt;
            node.TotalRead += cnt;

            if (!node.Completed || !Frontfill) return;

            var buffered = nodeState.FlushBuffer();
            if (buffered.Any())
            {
                log.LogDebug("Read {Count} datapoints from buffer of state {Id}", buffered.Count(), node.State.Id);
                nodeState.UpdateFromStream(buffered);
                extractor.Streamer.Enqueue(buffered);
            }
        }

        private static DateTime? GetTimeAttribute(VariantCollection evt, EventFilter filter)
        {
            int index = filter.SelectClauses.FindIndex(atr =>
                atr.TypeDefinitionId == ObjectTypeIds.BaseEventType
                && atr.BrowsePath.Count == 1
                && atr.BrowsePath[0] == BrowseNames.Time);

            if (index < 0 || evt.Count <= index) return null;

            var raw = evt[index].Value;

            if (!(raw is DateTime dt)) return null;
            return dt;
        }

        /// <summary>
        /// Handler for HistoryRead of events. Simply pushes all events to the queue.
        /// </summary>
        /// <param name="node">Active HistoryReadNode</param>
        /// <param name="details">History read details used to generate this HistoryRead result</param>
        /// <returns>Number of events read</returns>
        private void HistoryEventHandler(HistoryReadNode node, HistoryReadDetails details)
        {
            var evts = node.LastResult as HistoryEvent;
            node.LastResult = null;

            if (!(details is ReadEventDetails eventDetails))
            {
                log.LogWarning("Incorrect details type of history read events");
                return;
            }
            var filter = eventDetails.Filter;
            if (filter == null || filter.SelectClauses == null)
            {
                log.LogWarning("No event filter when reading from history, ignoring");
                return;
            }
            if (node.State == null)
            {
                node.State = extractor.State.GetEmitterState(node.Id);
            }

            if (node.State == null)
            {
                log.LogWarning("History events for unknown emitter received: {Id}", node.Id);
                return;
            }

            var last = DateTime.MinValue;
            var first = DateTime.MaxValue;

            bool any = false;
            var createdEvents = new List<UAEvent>(evts?.Events?.Count ?? 0);
            if (evts?.Events != null)
            {
                foreach (var evt in evts.Events)
                {
                    var buffEvt = extractor.Streamer.ConstructEvent(filter, evt.EventFields, node.Id);
                    if (buffEvt == null)
                    {
                        var dt = GetTimeAttribute(evt.EventFields, filter);
                        if (dt != null)
                        {
                            // If the server somehow returns a full list of events that the extractor cannot parse,
                            // AND lacks a time attribute completely, then this may cause the extraction to end prematurely.
                            // That is probably unlikely, however, and at that point we can safely say that the server is
                            // not compliant enough for the extractor.
                            any = true;
                            if (dt > last) last = dt.Value;
                            if (dt < first) first = dt.Value;
                        }
                        UAExtractor.BadEvents.Inc();
                        continue;
                    }
                    else
                    {
                        if (buffEvt.Time > last) last = buffEvt.Time;
                        if (buffEvt.Time < first) first = buffEvt.Time;
                    }
                    any = true;
                    createdEvents.Add(buffEvt);
                }
            }

            if (config.IgnoreContinuationPoints)
            {
                // If all the returned events are at the end point, then we are receiving duplicates.
                node.Completed = !any
                    || Frontfill && first == last && last == node.State.SourceExtractedRange.Last
                    || !Frontfill && first == last && last == node.State.SourceExtractedRange.First
                    || !Frontfill && last <= historyStartTime;
            }

            if (maxReadLength != null)
            {
                if (Frontfill)
                {
                    node.Completed &= historyEndTime != null && node.EndTime >= historyEndTime || node.EndTime == DateTime.MinValue;
                }
                else
                {
                    node.Completed &= node.EndTime <= historyStartTime;
                }
            }

            if (Frontfill)
            {
                node.State.UpdateFromFrontfill(last, node.Completed);
            }
            else
            {
                node.State.UpdateFromBackfill(first, node.Completed);
            }

            extractor.Streamer.Enqueue(createdEvents);

            node.LastRead = createdEvents.Count;
            node.TotalRead += createdEvents.Count;

            if (!node.Completed || !Frontfill) return;

            var emitterState = node.State as EventExtractionState;

            if (emitterState == null) return;

            var buffered = emitterState.FlushBuffer();
            if (buffered.Any())
            {
                var (smin, smax) = buffered.MinMax(dp => dp.Time);
                emitterState.UpdateFromStream(smin, smax);
                log.LogDebug("Read {Count} events from buffer of state {Id}", buffered.Count(), node.State.Id);
                extractor.Streamer.Enqueue(buffered);
            }
        }
        #endregion
    }
}<|MERGE_RESOLUTION|>--- conflicted
+++ resolved
@@ -429,25 +429,20 @@
                     if (StatusCode.IsNotGood(dp.StatusCode))
                     {
                         UAExtractor.BadDataPoints.Inc();
-<<<<<<< HEAD
-
-                        log.LogDebug("Bad history datapoint: {BadDatapointExternalId} {SourceTimestamp}. Value: {Value}, Status: {Status}",
-                            node.State.Id, dp.SourceTimestamp, dp.Value, ExtractorUtils.GetStatusCodeName((uint)dp.StatusCode));
-=======
+
                         badDps++;
                         if (config.LogBadValues)
                         {
-                            log.Verbose("Bad history datapoint: {BadDatapointExternalId} {SourceTimestamp}. Value: {Value}, Status: {Status}",
+                            log.LogTrace("Bad history datapoint: {BadDatapointExternalId} {SourceTimestamp}. Value: {Value}, Status: {Status}",
                                 node.State.Id, dp.SourceTimestamp, dp.Value, ExtractorUtils.GetStatusCodeName((uint)dp.StatusCode));
                         }
->>>>>>> 64bb2c66
                         continue;
                     }
                     dataPoints.Add(dp);
                 }
                 if (badDps > 0 && config.LogBadValues)
                 {
-                    log.Debug("Received {Count} bad history datapoints for {BadDatapointExternalId}",
+                    log.LogDebug("Received {Count} bad history datapoints for {BadDatapointExternalId}",
                         badDps, node.State.Id);
                 }
             }
