﻿/* Cognite Extractor for OPC-UA
Copyright (C) 2021 Cognite AS

This program is free software; you can redistribute it and/or
modify it under the terms of the GNU General Public License
as published by the Free Software Foundation; either version 2
of the License, or (at your option) any later version.

This program is distributed in the hope that it will be useful,
but WITHOUT ANY WARRANTY; without even the implied warranty of
MERCHANTABILITY or FITNESS FOR A PARTICULAR PURPOSE.  See the
GNU General Public License for more details.

You should have received a copy of the GNU General Public License
along with this program; if not, write to the Free Software
Foundation, Inc., 51 Franklin Street, Fifth Floor, Boston, MA  02110-1301, USA. */

using Cognite.Extractor.Common;
using Cognite.OpcUa.Types;
using Microsoft.Extensions.Logging;
using Opc.Ua;
using Prometheus;
using System;
using System.Collections.Generic;
using System.Linq;
using System.Text;
using System.Threading;
using System.Threading.Tasks;

namespace Cognite.OpcUa.History
{
    public class HistoryMetrics
    {
        public Counter NumItems { get; }
        public Counter NumInstances { get; }

        public HistoryMetrics(HistoryReadType type)
        {
            switch (type)
            {
                case HistoryReadType.FrontfillData:
                    NumItems = Metrics.CreateCounter("opcua_frontfill_data_points", "Number of datapoints retrieved through frontfill");
                    NumInstances = Metrics.CreateCounter("opcua_frontfill_data_count", "Number of times frontfill has been run on datapoints");
                    break;
                case HistoryReadType.BackfillData:
                    NumItems = Metrics.CreateCounter("opcua_backfill_data_points", "Number of datapoints retrieved through backfill");
                    NumInstances = Metrics.CreateCounter("opcua_backfill_data_count", "Number of times backfill has been run on datapoints");
                    break;
                case HistoryReadType.FrontfillEvents:
                    NumItems = Metrics.CreateCounter("opcua_frontfill_events", "Number of events retrieved through frontfill");
                    NumInstances = Metrics.CreateCounter("opcua_frontfill_events_count", "Number of times frontfill has been run on events");
                    break;
                case HistoryReadType.BackfillEvents:
                    NumItems = Metrics.CreateCounter("opcua_backfill_events", "Number of events retrieved through backfill");
                    NumInstances = Metrics.CreateCounter("opcua_backfill_events_count", "Number of times backfill has been run on events");
                    break;
                default: throw new InvalidOperationException("Invalid type");
            }
        }
    }


    public class HistoryScheduler : SharedResourceScheduler<HistoryReadNode>
    {
        private readonly UAClient uaClient;
        private readonly UAExtractor extractor;
        private readonly HistoryConfig config;

        private readonly HistoryReadType type;
        private readonly DateTime historyStartTime;
        private readonly DateTime? historyEndTime;
        private readonly TimeSpan historyGranularity;
        private readonly ILogger log;

        private bool Frontfill => type == HistoryReadType.FrontfillData || type == HistoryReadType.FrontfillEvents;
        private bool Data => type == HistoryReadType.FrontfillData || type == HistoryReadType.BackfillData;

        private int numReads;

        private HistoryMetrics metrics;
        private readonly int chunkSize;
        private readonly int nodeCount;

        private readonly TimeSpan? maxReadLength;

        private readonly List<Exception> exceptions = new List<Exception>();

        public HistoryScheduler(
            ILogger log,
            UAClient uaClient,
            UAExtractor extractor,
            HistoryConfig config,
            HistoryReadType type,
            TaskThrottler throttler,
            IResourceCounter resource,
            IEnumerable<UAHistoryExtractionState> states,
            CancellationToken token)
            : base(
                  GetNodes(states, log, type, config.StartTime, out var count),
                  throttler,
                  (type == HistoryReadType.FrontfillData || type == HistoryReadType.BackfillData)
                    ? config.DataNodesChunk
                    : config.EventNodesChunk,
                  resource,
                  token)
        {
            this.log = log;
            this.uaClient = uaClient;
            this.extractor = extractor;
            this.config = config;
            this.type = type;
            chunkSize = Data ? config.DataNodesChunk : config.EventNodesChunk;
<<<<<<< HEAD
            if (config.MaxReadLength > 0)
            {
                maxReadLength = TimeSpan.FromSeconds(config.MaxReadLength);
            }

            nodeCount = count;

            if (config.EndTime > 0) historyEndTime = CogniteTime.FromUnixTimeMilliseconds(config.EndTime);
            historyStartTime = CogniteTime.FromUnixTimeMilliseconds(config.StartTime);
            historyGranularity = config.Granularity <= 0
                ? TimeSpan.Zero
                : TimeSpan.FromSeconds(config.Granularity);
=======
            maxReadLength = config.MaxReadLengthValue.Value;
            if (maxReadLength == TimeSpan.Zero || maxReadLength == Timeout.InfiniteTimeSpan) maxReadLength = null;

            nodeCount = count;

            historyStartTime = GetStartTime(config.StartTime);
            if (!string.IsNullOrWhiteSpace(config.EndTime)) historyEndTime = CogniteTime.ParseTimestampString(config.EndTime)!;
            historyGranularity = config.GranularityValue.Value;
>>>>>>> e919c8fd

            metrics = new HistoryMetrics(type);
        }

        private static DateTime GetStartTime(string? start)
        {
            if (string.IsNullOrWhiteSpace(start)) return CogniteTime.DateTimeEpoch;
            var parsed = CogniteTime.ParseTimestampString(start);
            if (parsed == null) throw new ArgumentException($"Invalid history start time: {start}");
            return parsed!.Value;
        }

        private static IEnumerable<HistoryReadNode> GetNodes(
            IEnumerable<UAHistoryExtractionState> states,
            ILogger log,
            HistoryReadType type,
            string? historyStart,
            out int count)
        {
            var nodes = states.Select(state => new HistoryReadNode(type, state)).ToList();

            var startTime = GetStartTime(historyStart);

            if (type == HistoryReadType.BackfillData || type == HistoryReadType.BackfillEvents)
            {
                var toTerminate = nodes.Where(node => node.Time <= startTime).ToList();
                nodes = nodes.Where(node => node.Time > startTime).ToList();
                foreach (var node in toTerminate)
                {
                    node.State.UpdateFromBackfill(CogniteTime.DateTimeEpoch, true);
                }
                LogHistoryTermination(log, toTerminate, type);
            }
            count = nodes.Count;
            return nodes;
        }


        protected override void AbortChunk(IChunk<HistoryReadNode> chunk, CancellationToken token)
        {
            var readChunk = (HistoryReadParams)chunk;
            uaClient.AbortHistoryRead(readChunk, CancellationToken.None).Wait(CancellationToken.None);
        }

        private static DateTime Max(DateTime t1, DateTime t2)
        {
            return t1 > t2 ? t1 : t2;
        }

        private (DateTime min, DateTime max) GetReadRange(IEnumerable<HistoryReadNode> nodes)
        {
            DateTime min, max;
            if (Frontfill)
            {
                min = Max(nodes.First().Time, historyStartTime);
                if (maxReadLength == null) max = DateTime.MinValue;
                else
                {
                    max = min + maxReadLength.Value;
                    if (max > (historyEndTime ?? DateTime.UtcNow)) max = historyEndTime ?? DateTime.MinValue;
                }
            }
            else
            {
                min = Max(nodes.Last().Time, historyStartTime);
                if (maxReadLength == null) max = historyStartTime;
                else max = Max(min - maxReadLength.Value, historyStartTime);
            }
            return (min, max);
        }

        private (HistoryReadDetails, DateTime, DateTime) GetReadDetails(IEnumerable<HistoryReadNode> nodes)
        {
            HistoryReadDetails details;
            var (min, max) = GetReadRange(nodes);
            switch (type)
            {
                case HistoryReadType.FrontfillData:
                    details = new ReadRawModifiedDetails
                    {
                        IsReadModified = false,
                        StartTime = min,
                        EndTime = max,
                        NumValuesPerNode = (uint)config.DataChunk
                    };
                    break;
                case HistoryReadType.BackfillData:
                    details = new ReadRawModifiedDetails
                    {
                        IsReadModified = false,
                        StartTime = min,
                        EndTime = max,
                        NumValuesPerNode = (uint)config.DataChunk
                    };
                    break;
                case HistoryReadType.FrontfillEvents:
                    details = new ReadEventDetails
                    {
                        StartTime = min,
                        EndTime = max,
                        NumValuesPerNode = (uint)config.EventChunk,
                        Filter = uaClient.BuildEventFilter()
                    };
                    break;
                case HistoryReadType.BackfillEvents:
                    details = new ReadEventDetails
                    {
                        StartTime = min,
                        EndTime = max,
                        NumValuesPerNode = (uint)config.EventChunk,
                        Filter = uaClient.BuildEventFilter()
                    };
                    break;
                default:
                    throw new InvalidOperationException();
            }
            return (details, min, max);
        }

        protected override async Task ConsumeChunk(IChunk<HistoryReadNode> chunk, CancellationToken token)
        {
            if (token.IsCancellationRequested) return;
            numReads++;
            var readChunk = (HistoryReadParams)chunk;
            await uaClient.DoHistoryRead(readChunk, token);
        }

        protected override IChunk<HistoryReadNode> GetChunk(IEnumerable<HistoryReadNode> items)
        {
            var (details, startTime, endTime) = GetReadDetails(items);
<<<<<<< HEAD
            if (config.MaxReadLength > 0)
            {
                foreach (var node in items)
                {
                    if (node.ContinuationPoint != null) continue;
=======
            if (maxReadLength != null)
            {
                foreach (var node in items)
                {
>>>>>>> e919c8fd
                    node.StartTime = startTime;
                    node.EndTime = endTime;
                }
            }
            return new HistoryReadParams(items, details);
        }

        protected override IEnumerable<HistoryReadNode> GetNextChunk(
            IEnumerable<HistoryReadNode> items,
            int capacity,
            out IEnumerable<HistoryReadNode> newItems)
        {
            newItems = items;
            if (!items.Any()) return Enumerable.Empty<HistoryReadNode>();

            int toTake = chunkSize > 0 ? Math.Min(capacity, chunkSize) : capacity;
            var chunk = new List<HistoryReadNode>();

            bool hasCps = items.First().ContinuationPoint != null;

            DateTime? start = null;
            foreach (var item in items)
            {
                if (chunk.Count >= toTake) break;
                if (item.ContinuationPoint == null)
                {
                    if (start == null) start = item.Time;
                    if (item.Time - start > historyGranularity) break;
                    // Do not mix nodes with and without continuation-points
                    if (hasCps) break;
                }

                chunk.Add(item);
            }

            newItems = items.Skip(chunk.Count);
            return chunk;
        }

        protected override IEnumerable<IChunk<HistoryReadNode>> GetNextChunks(
            IEnumerable<HistoryReadNode> items,
            int capacity,
            out IEnumerable<HistoryReadNode> newItems)
        {
            items = items.OrderBy(nd => nd.ContinuationPoint == null).ThenBy(nd => nd.Time).ToList();
            return base.GetNextChunks(items, capacity, out newItems);
        }

        public new async Task RunAsync()
        {
            log.LogInformation("Begin reading history of type {Type} for {Count} nodes", type, nodeCount);
            await base.RunAsync();
            log.LogInformation("Finish reading history of type {Type} for {Count} nodes. " +
                "Took a total of {NumOps} operations", type, nodeCount, numReads);
            if (exceptions.Any())
            {
                throw new AggregateException(exceptions);
            }
        }

        #region results

        private void LogReadFailure(IChunk<HistoryReadNode> finishedRead)
        {
            log.LogError("HistoryRead {Type} failed for nodes {Nodes}: {ErrorMessage}",
                type, string.Join(", ", finishedRead.Items.Select(node => node.State.Id)), finishedRead.Exception?.Message);

            ExtractorUtils.LogException(log, finishedRead.Exception, "Critical failure in HistoryRead", "Failure in HistoryRead");
        }

        private static string GetResourceName(HistoryReadType type)
        {
            switch (type)
            {
                case HistoryReadType.BackfillData:
                case HistoryReadType.FrontfillData:
                    return "datapoints";
                case HistoryReadType.FrontfillEvents:
                case HistoryReadType.BackfillEvents:
                    return "events";
            }
            throw new InvalidOperationException();
        }

        private static void LogHistoryTermination(ILogger log, List<HistoryReadNode> toTerminate, HistoryReadType type)
        {
            if (!toTerminate.Any()) return;
            string name = GetResourceName(type);
            var builder = new StringBuilder();
            bool frontfill = type == HistoryReadType.FrontfillData || type == HistoryReadType.FrontfillEvents;
            foreach (var node in toTerminate)
            {
                builder.AppendFormat("\n    {0} {1} total for {2}. End is now at {3}",
                    node.TotalRead,
                    name,
                    node.State.Id,
                    frontfill ? node.State.SourceExtractedRange.Last : node.State.SourceExtractedRange.First);
            }
            log.LogDebug("Finish reading {Type}. Retrieved: {Data}", name, builder);
        }

        protected override IEnumerable<HistoryReadNode> HandleTaskResult(IChunk<HistoryReadNode> chunk, CancellationToken token)
        {
            var readChunk = (HistoryReadParams)chunk;

            metrics.NumInstances.Inc();
            numReads++;

            if (chunk.Exception != null)
            {
                LogReadFailure(chunk);
                exceptions.Add(chunk.Exception);
                return Enumerable.Empty<HistoryReadNode>();
            }

            foreach (var node in chunk.Items)
            {
                if (Data)
                {
                    HistoryDataHandler(node);
                }
                else
                {
                    HistoryEventHandler(node, readChunk.Details);
                }

                if (config.IgnoreContinuationPoints)
                {
                    node.ContinuationPoint = null;
                }

                metrics.NumItems.Inc(node.LastRead);
            }

            var toTerminate = chunk.Items.Where(node => node.Completed).ToList();
            LogHistoryTermination(log, toTerminate, type);

            return Enumerable.Empty<HistoryReadNode>();
        }

        protected override void OnIteration(int pending, int operations, int finished, int total)
        {
            log.LogDebug("Read history of type {Type}: {Pending} pending, {Op} total operations. {Finished}/{Total}",
                type, pending, operations, finished, total);
        }


        /// <summary>
        /// Handle the result of a historyReadRaw. Takes information about the read, updates states and sends datapoints to the streamer.
        /// </summary>
        /// <param name="node">Active HistoryReadNode</param>
        /// <returns>Number of points read</returns>
        private void HistoryDataHandler(HistoryReadNode node)
        {
            var data = node.LastResult as HistoryData;
            node.LastResult = null;

            if (node.State == null)
            {
                node.State = extractor.State.GetNodeState(node.Id);
            }

            if (node.State == null)
            {
                log.LogWarning("History data for unknown node received: {Id}", node.Id);
                return;
            }

            List<DataValue> dataPoints = new List<DataValue>(data?.DataValues?.Count ?? 0);
            if (data?.DataValues != null)
            {
                int badDps = 0;
                foreach (var dp in data.DataValues)
                {
                    if (StatusCode.IsNotGood(dp.StatusCode))
                    {
                        UAExtractor.BadDataPoints.Inc();

                        badDps++;
                        if (config.LogBadValues)
                        {
                            log.LogTrace("Bad history datapoint: {BadDatapointExternalId} {SourceTimestamp}. Value: {Value}, Status: {Status}",
                                node.State.Id, dp.SourceTimestamp, dp.Value, ExtractorUtils.GetStatusCodeName((uint)dp.StatusCode));
                        }
                        continue;
                    }
                    dataPoints.Add(dp);
                }
                if (badDps > 0 && config.LogBadValues)
                {
                    log.LogDebug("Received {Count} bad history datapoints for {BadDatapointExternalId}",
                        badDps, node.State.Id);
                }
            }

            var last = DateTime.MinValue;
            var first = DateTime.MaxValue;

            if (dataPoints.Any())
            {
                (first, last) = dataPoints.MinMax(dp => dp.SourceTimestamp);
            }

            if (config.IgnoreContinuationPoints)
            {
                node.Completed = !dataPoints.Any()
                    || Frontfill && first == last && last == node.State.SourceExtractedRange.Last
                    || !Frontfill && first == last && last == node.State.SourceExtractedRange.First
                    || !Frontfill && last <= historyStartTime;
            }

            if (maxReadLength != null)
            {
                if (Frontfill)
                {
                    node.Completed &= historyEndTime != null && node.EndTime >= historyEndTime || node.EndTime == DateTime.MinValue;
                }
                else
                {
                    node.Completed &= node.EndTime <= historyStartTime;
                }
            }

            if (Frontfill)
            {
                node.State.UpdateFromFrontfill(last, node.Completed);
            }
            else
            {
                node.State.UpdateFromBackfill(first, node.Completed);
            }

            int cnt = 0;

            var nodeState = node.State as VariableExtractionState;

            if (nodeState == null) return;

            foreach (var datapoint in dataPoints)
            {
                var buffDps = extractor.Streamer.ToDataPoint(datapoint, nodeState);
                foreach (var buffDp in buffDps)
                {
                    log.LogTrace("History DataPoint {DataPoint}", buffDp);
                    cnt++;
                }
                extractor.Streamer.Enqueue(buffDps);
            }

            node.LastRead = cnt;
            node.TotalRead += cnt;

            if (!node.Completed || !Frontfill) return;

            var buffered = nodeState.FlushBuffer();
            if (buffered.Any())
            {
                log.LogDebug("Read {Count} datapoints from buffer of state {Id}", buffered.Count(), node.State.Id);
                nodeState.UpdateFromStream(buffered);
                extractor.Streamer.Enqueue(buffered);
            }
        }

        private static DateTime? GetTimeAttribute(VariantCollection evt, EventFilter filter)
        {
            int index = filter.SelectClauses.FindIndex(atr =>
                atr.TypeDefinitionId == ObjectTypeIds.BaseEventType
                && atr.BrowsePath.Count == 1
                && atr.BrowsePath[0] == BrowseNames.Time);

            if (index < 0 || evt.Count <= index) return null;

            var raw = evt[index].Value;

            if (!(raw is DateTime dt)) return null;
            return dt;
        }

        /// <summary>
        /// Handler for HistoryRead of events. Simply pushes all events to the queue.
        /// </summary>
        /// <param name="node">Active HistoryReadNode</param>
        /// <param name="details">History read details used to generate this HistoryRead result</param>
        /// <returns>Number of events read</returns>
        private void HistoryEventHandler(HistoryReadNode node, HistoryReadDetails details)
        {
            var evts = node.LastResult as HistoryEvent;
            node.LastResult = null;

            if (!(details is ReadEventDetails eventDetails))
            {
                log.LogWarning("Incorrect details type of history read events");
                return;
            }
            var filter = eventDetails.Filter;
            if (filter == null || filter.SelectClauses == null)
            {
                log.LogWarning("No event filter when reading from history, ignoring");
                return;
            }
            if (node.State == null)
            {
                node.State = extractor.State.GetEmitterState(node.Id);
            }

            if (node.State == null)
            {
                log.LogWarning("History events for unknown emitter received: {Id}", node.Id);
                return;
            }

            var last = DateTime.MinValue;
            var first = DateTime.MaxValue;

            bool any = false;
            var createdEvents = new List<UAEvent>(evts?.Events?.Count ?? 0);
            if (evts?.Events != null)
            {
                foreach (var evt in evts.Events)
                {
                    var buffEvt = extractor.Streamer.ConstructEvent(filter, evt.EventFields, node.Id);
                    if (buffEvt == null)
                    {
                        var dt = GetTimeAttribute(evt.EventFields, filter);
                        if (dt != null)
                        {
                            // If the server somehow returns a full list of events that the extractor cannot parse,
                            // AND lacks a time attribute completely, then this may cause the extraction to end prematurely.
                            // That is probably unlikely, however, and at that point we can safely say that the server is
                            // not compliant enough for the extractor.
                            any = true;
                            if (dt > last) last = dt.Value;
                            if (dt < first) first = dt.Value;
                        }
                        UAExtractor.BadEvents.Inc();
                        continue;
                    }
                    else
                    {
                        if (buffEvt.Time > last) last = buffEvt.Time;
                        if (buffEvt.Time < first) first = buffEvt.Time;
                    }
                    any = true;
                    createdEvents.Add(buffEvt);
                }
            }

            if (config.IgnoreContinuationPoints)
            {
                // If all the returned events are at the end point, then we are receiving duplicates.
                node.Completed = !any
                    || Frontfill && first == last && last == node.State.SourceExtractedRange.Last
                    || !Frontfill && first == last && last == node.State.SourceExtractedRange.First
                    || !Frontfill && last <= historyStartTime;
            }

            if (maxReadLength != null)
            {
                if (Frontfill)
                {
                    node.Completed &= historyEndTime != null && node.EndTime >= historyEndTime || node.EndTime == DateTime.MinValue;
                }
                else
                {
                    node.Completed &= node.EndTime <= historyStartTime;
                }
            }

            if (Frontfill)
            {
                node.State.UpdateFromFrontfill(last, node.Completed);
            }
            else
            {
                node.State.UpdateFromBackfill(first, node.Completed);
            }

            extractor.Streamer.Enqueue(createdEvents);

            node.LastRead = createdEvents.Count;
            node.TotalRead += createdEvents.Count;

            if (!node.Completed || !Frontfill) return;

            var emitterState = node.State as EventExtractionState;

            if (emitterState == null) return;

            var buffered = emitterState.FlushBuffer();
            if (buffered.Any())
            {
                var (smin, smax) = buffered.MinMax(dp => dp.Time);
                emitterState.UpdateFromStream(smin, smax);
                log.LogDebug("Read {Count} events from buffer of state {Id}", buffered.Count(), node.State.Id);
                extractor.Streamer.Enqueue(buffered);
            }
        }
        #endregion
    }
}<|MERGE_RESOLUTION|>--- conflicted
+++ resolved
@@ -110,20 +110,7 @@
             this.config = config;
             this.type = type;
             chunkSize = Data ? config.DataNodesChunk : config.EventNodesChunk;
-<<<<<<< HEAD
-            if (config.MaxReadLength > 0)
-            {
-                maxReadLength = TimeSpan.FromSeconds(config.MaxReadLength);
-            }
-
-            nodeCount = count;
-
-            if (config.EndTime > 0) historyEndTime = CogniteTime.FromUnixTimeMilliseconds(config.EndTime);
-            historyStartTime = CogniteTime.FromUnixTimeMilliseconds(config.StartTime);
-            historyGranularity = config.Granularity <= 0
-                ? TimeSpan.Zero
-                : TimeSpan.FromSeconds(config.Granularity);
-=======
+
             maxReadLength = config.MaxReadLengthValue.Value;
             if (maxReadLength == TimeSpan.Zero || maxReadLength == Timeout.InfiniteTimeSpan) maxReadLength = null;
 
@@ -132,7 +119,6 @@
             historyStartTime = GetStartTime(config.StartTime);
             if (!string.IsNullOrWhiteSpace(config.EndTime)) historyEndTime = CogniteTime.ParseTimestampString(config.EndTime)!;
             historyGranularity = config.GranularityValue.Value;
->>>>>>> e919c8fd
 
             metrics = new HistoryMetrics(type);
         }
@@ -263,18 +249,12 @@
         protected override IChunk<HistoryReadNode> GetChunk(IEnumerable<HistoryReadNode> items)
         {
             var (details, startTime, endTime) = GetReadDetails(items);
-<<<<<<< HEAD
-            if (config.MaxReadLength > 0)
+
+            if (maxReadLength != null)
             {
                 foreach (var node in items)
                 {
                     if (node.ContinuationPoint != null) continue;
-=======
-            if (maxReadLength != null)
-            {
-                foreach (var node in items)
-                {
->>>>>>> e919c8fd
                     node.StartTime = startTime;
                     node.EndTime = endTime;
                 }
