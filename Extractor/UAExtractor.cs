﻿/* Cognite Extractor for OPC-UA
Copyright (C) 2021 Cognite AS

This program is free software; you can redistribute it and/or
modify it under the terms of the GNU General Public License
as published by the Free Software Foundation; either version 2
of the License, or (at your option) any later version.

This program is distributed in the hope that it will be useful,
but WITHOUT ANY WARRANTY; without even the implied warranty of
MERCHANTABILITY or FITNESS FOR A PARTICULAR PURPOSE.  See the
GNU General Public License for more details.

You should have received a copy of the GNU General Public License
along with this program; if not, write to the Free Software
Foundation, Inc., 51 Franklin Street, Fifth Floor, Boston, MA  02110-1301, USA. */

using Cognite.Extractor.Common;
using Cognite.Extractor.StateStorage;
using Cognite.Extractor.Utils;
using Cognite.OpcUa.History;
using Cognite.OpcUa.NodeSources;
using Cognite.OpcUa.PubSub;
using Cognite.OpcUa.Pushers;
using Cognite.OpcUa.TypeCollectors;
using Cognite.OpcUa.Types;
using Microsoft.Extensions.DependencyInjection;
using Microsoft.Extensions.Logging;
using Opc.Ua;
using Opc.Ua.Client;
using Prometheus;
using System;
using System.Collections.Concurrent;
using System.Collections.Generic;
using System.Linq;
using System.Reflection;
using System.Threading;
using System.Threading.Tasks;


[assembly: CLSCompliant(false)]
namespace Cognite.OpcUa
{
    /// <summary>
    /// Main extractor class, tying together the <see cref="uaClient"/> and CDF client.
    /// </summary>
    public class UAExtractor : BaseExtractor<FullConfig>, IUAClientAccess
    {
        private readonly UAClient uaClient;
        public Looper Looper { get; private set; } = null!;
        public FailureBuffer? FailureBuffer { get; }
        public IExtractionStateStore? StateStorage { get; }
        public State State { get; }
        public Streamer Streamer { get; }
        public DataTypeManager DataTypeManager => uaClient.DataTypeManager;

        private HistoryReader historyReader = null!;
        public ReferenceTypeManager? ReferenceTypeManager { get; private set; }
        public IEnumerable<NodeId> RootNodes { get; private set; } = null!;
        private readonly IEnumerable<IPusher> pushers;
        private readonly ConcurrentQueue<NodeId> extraNodesToBrowse = new ConcurrentQueue<NodeId>();
        public IEnumerable<NodeTransformation>? Transformations { get; private set; }
        public StringConverter StringConverter => uaClient.StringConverter;
        private readonly PubSubManager? pubSubManager;

        private NodeSetSource? nodeSetSource;

        private readonly DeletesManager? deletesManager;

        public bool ShouldStartLooping { get; set; } = true;

        public bool Started { get; private set; }
        public bool Pushing { get; private set; }

        private int subscribed;
        private bool subscribeFlag;

        private static readonly Gauge startTime = Metrics
            .CreateGauge("opcua_start_time", "Start time for the extractor");

        public static readonly Counter BadDataPoints = Metrics
            .CreateCounter("opcua_bad_datapoints", "Datapoints skipped due to bad status");

        public static readonly Counter BadEvents = Metrics
            .CreateCounter("opcua_bad_events", "Events skipped due to bad fields received");

        public static readonly Gauge Starting = Metrics
            .CreateGauge("opcua_extractor_starting", "1 if the extractor is in the startup phase");

        private static readonly Gauge trackedAssets = Metrics
            .CreateGauge("opcua_tracked_assets", "Number of objects on the opcua server mapped to assets");

        private static readonly Gauge trackedTimeseres = Metrics
            .CreateGauge("opcua_tracked_timeseries", "Number of variables on the opcua server mapped to timeseries");

        private readonly ILogger<UAExtractor> log;

        private readonly RebrowseTriggerManager? serverSubscription;

        public static readonly DateTime StartTime = DateTime.UtcNow;

        /// <summary>
        /// Construct extractor with list of pushers
        /// </summary>
        /// <param name="config">Full config object</param>
        /// <param name="pushers">List of pushers to be used</param>
        /// <param name="uaClient">UAClient to be used</param>
        public UAExtractor(FullConfig config,
            IServiceProvider provider,
            IEnumerable<IPusher> pushers,
            UAClient uaClient,
            IExtractionStateStore? stateStore,
            ExtractionRun? run = null,
            RemoteConfigManager<FullConfig>? configManager = null) : base(config, provider, null, run, configManager)
        {
            this.uaClient = uaClient;
            this.pushers = pushers.Where(pusher => pusher != null).ToList();
            log = provider.GetRequiredService<ILogger<UAExtractor>>();

            log.LogDebug("Config:{NewLine}{Config}", Environment.NewLine, ExtractorUtils.ConfigToString(Config));

            this.uaClient.OnServerReconnect += UaClient_OnServerReconnect;
            this.uaClient.OnServerDisconnect += UaClient_OnServerDisconnect;

            State = new State();
            Streamer = new Streamer(provider.GetRequiredService<ILogger<Streamer>>(), this, config);
            StateStorage = stateStore;
            if (config.Extraction.Relationships.Enabled)
            {
                ReferenceTypeManager = new ReferenceTypeManager(Config, provider.GetRequiredService<ILogger<ReferenceTypeManager>>(), uaClient, this);
            }

            if (config.FailureBuffer.Enabled)
            {
                FailureBuffer = new FailureBuffer(provider.GetRequiredService<ILogger<FailureBuffer>>(),
                    config, this, this.pushers.OfType<InfluxPusher>().FirstOrDefault());
            }
            if (run != null) run.Continuous = true;

            log.LogInformation("Building extractor with {NumPushers} pushers", this.pushers.Count());

            if (Config.PubSub.Enabled)
            {
                pubSubManager = new PubSubManager(provider.GetRequiredService<ILogger<PubSubManager>>(), uaClient, this, Config.PubSub);
            }

            foreach (var pusher in this.pushers)
            {
                pusher.Extractor = this;
            }

            if (configManager != null)
            {
                configManager.UpdatePeriod = new BasicTimeSpanProvider(TimeSpan.FromMinutes(2));
                OnConfigUpdate += OnNewConfig;
            }
<<<<<<< HEAD
            if (config.Extraction.RebrowseTriggers is not null)
            {
                serverSubscription = new RebrowseTriggerManager(
                    provider.GetRequiredService<ILogger<RebrowseTriggerManager>>(),
                    uaClient, config.Extraction.RebrowseTriggers,
                    this
                );
=======

            if (config.Extraction.Deletes.Enabled)
            {
                if (stateStore != null)
                {
                    deletesManager = new DeletesManager(stateStore, this, provider.GetRequiredService<ILogger<DeletesManager>>(), config);
                }
                else
                {
                    log.LogWarning("Deletes are enabled, but no state store is configured. Detecting deleted nodes will not work.");
                }
>>>>>>> e8118b82
            }
        }

        private void OnNewConfig(object sender, FullConfig newConfig, int revision)
        {
            log.LogInformation("New remote configuration file obtained, restarting extractor");
            // Trigger close, we can just fire-and-forget this.
            _ = Close();
        }

        /// <summary>
        /// Event handler for UAClient disconnect
        /// </summary>
        /// <param name="sender">UAClient that generated this event</param>
        /// <param name="e">EventArgs for this event</param>
        private void UaClient_OnServerDisconnect(object sender, EventArgs e)
        {
            /* if (Config.Source.ForceRestart && !Source.IsCancellationRequested)
            {
                Close().Wait();
            } */
        }

        /// <summary>
        /// Event handler for UAClient reconnect
        /// </summary>
        /// <param name="sender">UAClient that generated this event</param>
        /// <param name="e">EventArgs for this event</param>
        private void UaClient_OnServerReconnect(object sender, EventArgs e)
        {
            if (sender is not UAClient client || Source.IsCancellationRequested) return;

            Scheduler.ScheduleTask(null, async t =>
            {
                await EnsureSubscriptions();
                if (Config.Source.RestartOnReconnect)
                {
                    client.DataTypeManager.Configure();
                    client.ClearNodeOverrides();
                    client.ClearEventFields();
                    client.Browser.ResetVisitedNodes();
                    await RestartExtractor();
                }
                else
                {
                    if (historyReader != null)
                    {
                        await historyReader.Terminate(Source.Token);
                        foreach (var state in State.NodeStates)
                        {
                            state.RestartHistory();
                        }

                        foreach (var state in State.EmitterStates)
                        {
                            state.RestartHistory();
                        }

                        await RestartHistory();
                    }
                }
            });
        }
        #region Interface

        protected override void Init(CancellationToken token)
        {
            base.Init(token);
            if (historyReader != null)
            {
                historyReader.Dispose();
            }
            Looper = new Looper(Provider.GetRequiredService<ILogger<Looper>>(), Scheduler, this, Config, pushers);
            historyReader = new HistoryReader(Provider.GetRequiredService<ILogger<HistoryReader>>(),
                uaClient, this, Config.History, Source.Token);
        }

        public void InitExternal(CancellationToken token)
        {
            Init(token);
        }

        private async Task RunExtractorInternal(int startTimeout = -1)
        {
            Starting.Set(1);

            if (Config.HighAvailability != null)
            {
                await RunWithHighAvailabilityAndWait(Config.HighAvailability);
            }

            if (!uaClient.Started && Config.Source.EndpointUrl != null)
            {
                log.LogInformation("Start UAClient");
                try
                {
                    await uaClient.Run(Source.Token, startTimeout);
                }
                catch (OperationCanceledException)
                {
                    log.LogWarning("Connecting to OPC-UA server was cancelled");
                    throw;
                }
                catch (Exception ex)
                {
                    ExtractorUtils.LogException(log, ex, "Unexpected error starting UAClient",
                        "Handled service result exception on starting UAClient");
                    throw;
                }

                if (!uaClient.Started)
                {
                    throw new ExtractorFailureException("UAClient failed to start");
                }
            }
            else if (Config.Source.EndpointUrl == null)
            {
                log.LogWarning("No endpointUrl specified, extractor will attempt to run without OPC-UA context. " +
                    "This mode is experimental, most configuration options will not work.");

                if (Config.Source.NodeSetSource == null) throw new ConfigurationException("Extractor configured without both EndpointUrl and NodeSetSource");
                Config.Subscriptions.Events = false;
                Config.Subscriptions.DataPoints = false;
                Config.History.Enabled = false;
                Config.Source.LimitToServerConfig = false;
                Config.Source.NodeSetSource.Types = true;
                Config.Source.NodeSetSource.Instance = true;
                nodeSetSource = new NodeSetSource(Provider.GetRequiredService<ILogger<NodeSetSource>>(), Config, this, uaClient);
                nodeSetSource.Build();
            }

            await ConfigureExtractor();
            if (Config.Source.NodeSetSource == null
                || (!Config.Source.NodeSetSource.NodeSets?.Any() ?? false)
                || !Config.Source.NodeSetSource.Types)
            {
                await DataTypeManager.GetDataTypeStructureAsync(Source.Token);
            }

            Started = true;

            if (
                serverSubscription is not null
                && Config.Extraction.RebrowseTriggers is not null
            )
            {
                await serverSubscription.EnableCustomServerSubscriptions(Source.Token);
            }

            startTime.Set(new DateTimeOffset(UAExtractor.StartTime).ToUnixTimeMilliseconds());

            foreach (var pusher in pushers)
            {
                pusher.Reset();
            }

            var synchTasks = await RunMapping(RootNodes, true, true, true);

            if (Config.FailureBuffer.Enabled && FailureBuffer != null)
            {
                await FailureBuffer.InitializeBufferStates(State.NodeStates, State.EmitterStates, Source.Token);
            }
            foreach (var task in synchTasks)
            {
                Scheduler.ScheduleTask(null, task);
            }

            if (pubSubManager != null)
            {
                Scheduler.ScheduleTask(null, StartPubSub);
            }
        }

        /// <summary>
        /// Used for running the extractor without calling Start(token) and getting locked
        /// into waiting for cancellation.
        /// </summary>
        /// <param name="quitAfterMap">False to wait for cancellation</param>
        /// <returns></returns>
        public async Task RunExtractor(bool quitAfterMap = false, int startTimeout = -1)
        {
            await RunExtractorInternal(startTimeout);
            if (!quitAfterMap)
            {
                Looper.Run();
                await Scheduler.WaitForAll();
            }
        }

        protected override async Task Start()
        {
            log.LogInformation("Starting OPC UA Extractor version {Version}",
                Extractor.Metrics.Version.GetVersion(Assembly.GetExecutingAssembly()));
            log.LogInformation("Revision information: {Status}",
                Extractor.Metrics.Version.GetDescription(Assembly.GetExecutingAssembly()));

            await RunExtractorInternal();
            Looper.Run();
        }

        protected override async Task OnStop()
        {
            await Close();
        }
        /// <summary>
        /// Initializes restart of the extractor. Waits for history, reset states, then schedule restart on the looper.
        /// </summary>
        public async Task RestartExtractor()
        {
            subscribed = 0;
            subscribeFlag = false;
            if (historyReader != null)
            {
                await historyReader.Terminate(Source.Token, 30);
                foreach (var state in State.NodeStates)
                {
                    state.RestartHistory();
                }

                foreach (var state in State.EmitterStates)
                {
                    state.RestartHistory();
                }
            }

            await Looper.WaitForNextPush(true);
            foreach (var pusher in pushers)
            {
                pusher.Reset();
            }
            Starting.Set(1);
            Looper.Restart();
        }

        /// <summary>
        /// Task for the actual extractor restart, performing it directly.
        /// Stops history, waits for UAClient to terminate, resets the extractor, rebrowses, then schedules history.
        /// </summary>
        public async Task FinishExtractorRestart()
        {
            log.LogInformation("Restarting extractor...");
            extraNodesToBrowse.Clear();
            Started = false;

            await historyReader.Terminate(Source.Token, 30);
            await uaClient.WaitForOperations(Source.Token);
            await ConfigureExtractor();

            uaClient.Browser.ResetVisitedNodes();

            var synchTasks = await RunMapping(RootNodes, true, false, true);

            foreach (var task in synchTasks)
            {
                Looper.Scheduler.ScheduleTask(null, task);
            }
            Started = true;
            log.LogInformation("Successfully restarted extractor");
        }

        /// <summary>
        /// Push nodes from the extraNodesToBrowse queue.
        /// </summary>
        public async Task PushExtraNodes()
        {
            if (extraNodesToBrowse.Any())
            {
                var nodesToBrowse = new List<NodeId>();
                while (extraNodesToBrowse.TryDequeue(out NodeId id))
                {
                    nodesToBrowse.Add(id);
                }
                var historyTasks = await RunMapping(nodesToBrowse.Distinct(), true, false, false);

                foreach (var task in historyTasks)
                {
                    Looper.Scheduler.ScheduleTask(null, task);
                }
            }
        }

        /// <summary>
        /// Terminate history, waiting for timeout seconds
        /// </summary>
        /// <param name="timeout">Seconds to wait before returning failure</param>
        /// <returns>True if history was terminated successfully</returns>
        public Task<bool> TerminateHistory(int timeout)
        {
            return historyReader.Terminate(Source.Token, timeout);
        }

        /// <summary>
        /// Closes the extractor, mainly just shutting down the opcua client and waiting for a clean loss of connection.
        /// </summary>
        public async Task Close(bool closeClient = true)
        {
            Source?.Cancel();
            if (!uaClient.Started || !closeClient) return;
            try
            {
                await uaClient.Close(CancellationToken.None);
            }
            catch (Exception e)
            {
                ExtractorUtils.LogException(log,
                    ExtractorUtils.HandleServiceResult(log, e, ExtractorUtils.SourceOp.CloseSession),
                    "",
                    "");
            }
            await uaClient.WaitForOperations(CancellationToken.None);
            log.LogInformation("Extractor closed");
        }

        /// <summary>
        /// Get uniqueId from uaClient
        /// </summary>
        /// <param name="id">NodeId to convert</param>
        /// <param name="index">Index to use for uniqueId</param>
        /// <returns>Converted uniqueId</returns>
        public string? GetUniqueId(ExpandedNodeId id, int index = -1)
        {
            return uaClient.GetUniqueId(id, index);
        }

        /// <summary>
        /// Get the unique reference id, on the form [prefix][reference-name];[sourceId];[targetId]
        /// </summary>
        /// <param name="reference">Reference to get id for</param>
        /// <returns>String reference id</returns>
        public string GetRelationshipId(UAReference reference)
        {
            return uaClient.GetRelationshipId(reference);
        }

        /// <summary>
        /// Returns a task running history for both data and events.
        /// </summary>
        public async Task RestartHistory()
        {
            if (!Config.History.Enabled && !Config.Events.History) return;
            await Task.WhenAll(Task.Run(async () =>
            {
                await historyReader.FrontfillEvents(State.EmitterStates.Where(state => state.IsFrontfilling));
                if (Config.History.Backfill)
                {
                    await historyReader.BackfillEvents(State.EmitterStates.Where(state => state.IsBackfilling));
                }
            }), Task.Run(async () =>
            {
                await historyReader.FrontfillData(State.NodeStates.Where(state => state.IsFrontfilling).ToList());
                if (Config.History.Backfill)
                {
                    await historyReader.BackfillData(State.NodeStates.Where(state => state.IsBackfilling).ToList());
                }
            }));
        }

        private bool ShouldFullyRebrowse()
        {
            // If there are any updates, we need to do a full mapping
            if (Config.Extraction.Update.AnyUpdate) return true;
            // If relationships are enabled we need to fully map, other wise we won't be able to consistently discover new relationships.
            if (Config.Extraction.Relationships.Enabled) return true;
            // If deletes are enabled we want a full map as well, to discover deleted nodes.
            if (deletesManager != null) return true;

            return false;
        }

        /// <summary>
        /// Redo browse, then schedule history on the looper.
        /// </summary>
        public async Task Rebrowse()
        {
            var isFull = ShouldFullyRebrowse();
            // If we are updating we want to re-discover nodes in order to run them through mapping again.
            var historyTasks = await RunMapping(RootNodes,
                ignoreVisited: !isFull,
                initial: false,
                isFull: isFull);

            foreach (var task in historyTasks)
            {
                Looper.Scheduler.ScheduleTask(null, task);
            }
        }

        /// <summary>
        /// Used for testing, wait for subscriptions to be created, with given timeout.
        /// </summary>
        /// <param name="timeout">Timeout in 10ths of a second</param>
        public async Task WaitForSubscriptions(int timeout = 100)
        {
            int time = 0;
            while (!subscribeFlag && subscribed < 2 && time++ < timeout) await Task.Delay(100);
            if (time >= timeout && !subscribeFlag && subscribed < 2)
            {
                throw new TimeoutException("Waiting for push timed out");
            }
            log.LogDebug("Waited {TimeS} milliseconds for subscriptions", time * 100);
        }
        #endregion

        #region Mapping

        private async Task<IEnumerable<Func<CancellationToken, Task>>> RunMapping(IEnumerable<NodeId> nodesToBrowse, bool ignoreVisited, bool initial, bool isFull)
        {
            bool readFromOpc = true;

            NodeSourceResult? result = null;
            IEventFieldSource? eventSource = null;
            if ((Config.Cognite?.RawNodeBuffer?.Enable ?? false) && initial)
            {
                log.LogDebug("Begin fetching data from CDF");
                var handler = new CDFNodeSource(Provider.GetRequiredService<ILogger<CDFNodeSource>>(),
                    Config, this, uaClient, pushers.OfType<CDFPusher>().First());
                await handler.ReadRawNodes(Source.Token);

                result = await handler.ParseResults(Source.Token);

                if (result == null || !result.DestinationObjects.Any() && !result.DestinationVariables.Any())
                {
                    if (!Config.Cognite.RawNodeBuffer.BrowseOnEmpty)
                    {
                        throw new ExtractorFailureException("Found no nodes in CDF, restarting");
                    }
                    log.LogInformation("Found no nodes in CDF, reading from OPC-UA server");
                }
                else
                {
                    readFromOpc = false;
                }
            }

            if ((Config.Source.NodeSetSource?.NodeSets?.Any() ?? false) && initial
                && (Config.Source.NodeSetSource.Instance || Config.Source.NodeSetSource.Types))
            {
                log.LogDebug("Begin fetching data from internal node set");
                if (nodeSetSource == null)
                {
                    nodeSetSource = new NodeSetSource(Provider.GetRequiredService<ILogger<NodeSetSource>>(), Config, this, uaClient);
                }

                var handler = nodeSetSource;
                handler.BuildNodes(nodesToBrowse, isFull);

                if (Config.Source.NodeSetSource.Instance)
                {
                    result = await handler.ParseResults(Source.Token);
                    readFromOpc = false;
                }
                if (Config.Source.NodeSetSource.Types)
                {
                    eventSource = handler;
                }
                nodeSetSource = null;
            }

            if (Config.Events.Enabled)
            {
                var eventFields = await uaClient.GetEventFields(eventSource, Source.Token);
                foreach (var field in eventFields)
                {
                    State.ActiveEvents[field.Key] = field.Value;
                    State.RegisterNode(field.Key, uaClient.GetUniqueId(field.Key));
                }
            }

            if (readFromOpc)
            {
                log.LogInformation("Begin mapping main directory");
                var handler = new UANodeSource(Provider.GetRequiredService<ILogger<UANodeSource>>(), Config, this, uaClient, isFull);
                try
                {
                    await uaClient.Browser.BrowseNodeHierarchy(nodesToBrowse, handler.Callback, Source.Token, ignoreVisited,
                        "the main instance hierarchy");
                }
                catch (Exception ex)
                {
                    ExtractorUtils.LogException(log, ex, "Unexpected error browsing node hierarchy",
                        "Handled service result exception browsing node hierarchy");
                    throw;
                }
                result = await handler.ParseResults(Source.Token);
                log.LogInformation("End mapping main directory");
            }

            try
            {
                var tasks = await MapUAToDestinations(result);
                if (initial && !readFromOpc && Config.Source.AltSourceBackgroundBrowse)
                {
                    tasks = tasks.Append(async token =>
                    {
                        var tasks = await RunMapping(RootNodes, false, false, true);
                        foreach (var task in tasks)
                        {
                            Looper.Scheduler.ScheduleTask(null, task);
                        }
                    });
                }
                return tasks;
            }
            catch (Exception ex)
            {
                ExtractorUtils.LogException(log, ex, "Unexpected error in MapUAToDestinations",
                    "Handled service result exception in MapUAToDestinations");
                throw;
            }
        }

        /// <summary>
        /// Empties the node queue, pushing nodes to each destination, and starting subscriptions and history.
        /// This is the entry point for mapping on the extractor.
        /// </summary>
        /// <returns>A list of history tasks</returns>
        private async Task<IEnumerable<Func<CancellationToken, Task>>> MapUAToDestinations(NodeSourceResult? result)
        {
            if (result == null) return Enumerable.Empty<Func<CancellationToken, Task>>();

            Streamer.AllowData = State.NodeStates.Any();

            var toPush = await PusherInput.FromNodeSourceResult(result, deletesManager, Source.Token);

            await PushNodes(toPush);
            // Changed flag means that it already existed, so we avoid synchronizing these.
            var historyTasks = Synchronize(result.SourceVariables.Where(var => !var.Changed));
            Starting.Set(0);
            return historyTasks;
        }

        private async Task EnsureSubscriptions()
        {
            if (Config.Subscriptions.Events)
            {
                var subscribeStates = State.EmitterStates.Where(state => state.ShouldSubscribe);

                await uaClient.SubscribeToEvents(subscribeStates, Streamer.EventSubscriptionHandler, Source.Token);
            }

            if (Config.Subscriptions.DataPoints)
            {
                var subscribeStates = State.NodeStates.Where(state => state.ShouldSubscribe);

                await uaClient.SubscribeToNodes(subscribeStates, Streamer.DataSubscriptionHandler, Source.Token);
            }

            if (
                serverSubscription is not null
                && Config.Extraction.RebrowseTriggers is not null
            )
            {
                await serverSubscription.EnableCustomServerSubscriptions(Source.Token);
            }
        }

        /// <summary>
        /// Build transformations from configured list and deprecated filter properties.
        /// </summary>
        private void BuildTransformations()
        {
            var transformations = new List<NodeTransformation>();
            int idx = 0;

            if (Config.Extraction.Transformations != null)
            {
                foreach (var raw in Config.Extraction.Transformations)
                {
                    transformations.Add(new NodeTransformation(raw, idx++));
                }
            }

            if (!string.IsNullOrEmpty(Config.Extraction.PropertyIdFilter))
            {
                log.LogWarning("Property Id filter is deprecated, use transformations instead");
                transformations.Add(new NodeTransformation(new RawNodeTransformation
                {
                    Filter = new RawNodeFilter
                    {
                        Id = Config.Extraction.PropertyIdFilter
                    },
                    Type = TransformationType.Property
                }, idx++));
            }
            if (!string.IsNullOrEmpty(Config.Extraction.PropertyNameFilter))
            {
                log.LogWarning("Property Name filter is deprecated, use transformations instead");
                transformations.Add(new NodeTransformation(new RawNodeTransformation
                {
                    Filter = new RawNodeFilter
                    {
                        Name = Config.Extraction.PropertyNameFilter
                    },
                    Type = TransformationType.Property
                }, idx++));
            }
            if (Config.Extraction.IgnoreName != null && Config.Extraction.IgnoreName.Any())
            {
                log.LogWarning("Ignore name is deprecated, use transformations instead");
                var filterStr = string.Join('|', Config.Extraction.IgnoreName.Select(str => $"^{str}$"));
                transformations.Add(new NodeTransformation(new RawNodeTransformation
                {
                    Filter = new RawNodeFilter
                    {
                        Name = filterStr
                    },
                    Type = TransformationType.Ignore
                }, idx++));
            }
            if (Config.Extraction.IgnoreNamePrefix != null && Config.Extraction.IgnoreNamePrefix.Any())
            {
                log.LogWarning("Ignore name prefix is deprecated, use transformations instead: {Prefix}", string.Join(',', Config.Extraction.IgnoreNamePrefix));
                var filterStr = string.Join('|', Config.Extraction.IgnoreNamePrefix.Select(str => $"^{str}"));
                transformations.Add(new NodeTransformation(new RawNodeTransformation
                {
                    Filter = new RawNodeFilter
                    {
                        Name = filterStr
                    },
                    Type = TransformationType.Ignore
                }, idx++));
            }
            foreach (var trans in transformations)
            {
                log.LogDebug("{Transformation}", trans.ToString());
            }

            uaClient.Browser.IgnoreFilters = transformations.Where(trans => trans.Type == TransformationType.Ignore).Select(trans => trans.Filter).ToList();
            Transformations = transformations;
        }

        /// <summary>
        /// Set up extractor once UAClient is started. This resets the internal state of the extractor.
        /// </summary>
        private async Task ConfigureExtractor()
        {
            RootNodes = Config.Extraction.GetRootNodes(uaClient);

            DataTypeManager.Configure();

            if (Config.Extraction.NodeMap != null)
            {
                foreach (var kvp in Config.Extraction.NodeMap)
                {
                    uaClient.AddNodeOverride(kvp.Value.ToNodeId(uaClient), kvp.Key);
                }
            }

            foreach (var state in State.NodeStates)
            {
                state.RestartHistory();
            }

            foreach (var state in State.EmitterStates)
            {
                state.RestartHistory();
            }
            if (Config.Extraction.Transformations?.Any(trans => trans.Type == TransformationType.AsEvents) ?? false)
            {
                Streamer.AllowEvents = true;
            }

            if (Config.Events.Enabled)
            {
                Streamer.AllowEvents = true;
                if (Config.Events.EmitterIds != null && Config.Events.EmitterIds.Any()
                    || Config.Events.HistorizingEmitterIds != null && Config.Events.HistorizingEmitterIds.Any())
                {
                    var histEmitterIds = new HashSet<NodeId>((Config.Events.HistorizingEmitterIds ?? Enumerable.Empty<ProtoNodeId>())
                        .Select(proto => proto.ToNodeId(uaClient, ObjectIds.Server)));
                    var emitterIds = new HashSet<NodeId>((Config.Events.EmitterIds ?? Enumerable.Empty<ProtoNodeId>())
                        .Select(proto => proto.ToNodeId(uaClient, ObjectIds.Server)));
                    var eventEmitterIds = new HashSet<NodeId>(histEmitterIds.Concat(emitterIds));

                    foreach (var id in eventEmitterIds)
                    {
                        var history = (histEmitterIds.Contains(id)) && Config.Events.History;
                        var subscription = emitterIds.Contains(id);
                        State.SetEmitterState(new EventExtractionState(this, id, history, history && Config.History.Backfill, subscription));
                        State.RegisterNode(id, uaClient.GetUniqueId(id));
                    }
                }
                if (Config.Events.ReadServer)
                {
                    var serverNode = await uaClient.GetServerNode(Source.Token);
                    if (serverNode.EventNotifier != 0)
                    {
                        var history = (serverNode.EventNotifier & EventNotifiers.HistoryRead) != 0 && Config.Events.History;
                        var subscription = (serverNode.EventNotifier & EventNotifiers.SubscribeToEvents) != 0 && Config.Subscriptions.Events;
                        State.SetEmitterState(new EventExtractionState(this, serverNode.Id, history, history && Config.History.Backfill, subscription));
                    }
                }
            }
            BuildTransformations();

            var helper = new ServerInfoHelper(Provider.GetRequiredService<ILogger<ServerInfoHelper>>(), uaClient);
            await helper.LimitConfigValues(Config, Source.Token);
        }

        /// <summary>
        /// Called when pushing nodes fail, to properly add the nodes not yet pushed to
        /// PendingNodes and PendingReferences on the pusher.
        /// </summary>
        /// <param name="input">Nodes that failed to push</param>
        /// <param name="pusher">Pusher pushed to</param>
        private static void PushNodesFailure(
            PusherInput input,
            FullPushResult result,
            IPusher pusher)
        {
            pusher.Initialized = false;
            pusher.DataFailing = true;
            pusher.EventsFailing = true;

            pusher.AddPendingNodes(input, result);
        }
        /// <summary>
        /// Push nodes to given pusher
        /// </summary>
        /// <param name="input">Nodes to push</param>
        /// <param name="pusher">Destination to push to</param>
        /// <param name="initial">True if this counts as initialization of the pusher</param>
        public async Task PushNodes(
            PusherInput? input,
            IPusher pusher, bool initial)
        {
            if (input == null)
            {
                log.LogWarning("No input given to pusher {Name}, not initializing", pusher.GetType());
                return;
            }

            var result = new FullPushResult();
            if (pusher.NoInit)
            {
                log.LogWarning("Skipping pushing on pusher {Name}", pusher.GetType());
                PushNodesFailure(input, result, pusher);
                return;
            }

            log.LogInformation("Executing pushes on pusher {Type}", pusher.GetType());

            if (input.Objects.Any() || input.Variables.Any() || input.References.Any())
            {
                var pushResult = await pusher.PushNodes(input.Objects, input.Variables, input.References, Config.Extraction.Update, Source.Token);
                result.Apply(pushResult);
                if (!result.Variables || !result.Objects || !result.References)
                {
                    log.LogError("Failed to push nodes on pusher {Name}", pusher.GetType());
                    PushNodesFailure(input, result, pusher);
                    return;
                }
            }

            if (pusher.BaseConfig.ReadExtractedRanges)
            {
                var statesToSync = input
                    .Variables
                    .Select(ts => ts.Id)
                    .Distinct()
                    .SelectNonNull(id => State.GetNodeState(id))
                    .Where(state => state.FrontfillEnabled && !state.Initialized);

                var eventStatesToSync = State.EmitterStates.Where(state => state.FrontfillEnabled && !state.Initialized);

                var initResults = await Task.WhenAll(
                    pusher.InitExtractedRanges(statesToSync, Config.History.Backfill, Source.Token),
                    pusher.InitExtractedEventRanges(eventStatesToSync, Config.History.Backfill, Source.Token));

                result.Ranges = initResults[0];

                if (!initResults.All(res => res))
                {
                    log.LogError("Initialization of extracted ranges failed for pusher {Name}", pusher.GetType());
                    PushNodesFailure(input, result, pusher);
                    return;
                }
            }

            if (input.Deletes != null)
            {
                var delResult = await pusher.ExecuteDeletes(input.Deletes, Source.Token);
                result.Deletes = delResult;
                if (!delResult)
                {
                    log.LogError("Executing soft deletes failed for pusher {Name}", pusher.GetType());
                    PushNodesFailure(input, result, pusher);
                    return;
                }
            }

            log.LogInformation("Successfully pushed nodes on pusher {Name} {Initial}", pusher.GetType(), initial);

            pusher.Initialized |= initial;
        }

        /// <summary>
        /// Push given lists of nodes to pusher destinations, and fetches latest timestamp for relevant nodes.
        /// </summary>
        /// <param name="input">Nodes to push</param>
        private async Task PushNodes(PusherInput input)
        {
            var newStates = input.Variables
                .Select(ts => ts.Id)
                .Distinct()
                .Select(id => State.GetNodeState(id));

            bool initial = input.Variables.Count() + input.Objects.Count() >= State.NumActiveNodes;

            var pushTasks = pushers.Select(pusher => PushNodes(input, pusher, initial));

            if (StateStorage != null && Config.StateStorage.IntervalValue.Value != Timeout.InfiniteTimeSpan)
            {
                if (Streamer.AllowEvents)
                {
                    pushTasks = pushTasks.Append(StateStorage.RestoreExtractionState(
                        State.EmitterStates.Where(state => state.FrontfillEnabled).ToDictionary(state => state.Id),
                        Config.StateStorage.EventStore,
                        false,
                        Source.Token));
                }

                if (Streamer.AllowData)
                {
                    pushTasks = pushTasks.Append(StateStorage.RestoreExtractionState(
                        newStates.Where(state => state != null && state.FrontfillEnabled).ToDictionary(state => state?.Id!, state => state!),
                        Config.StateStorage.VariableStore,
                        false,
                        Source.Token));
                }
            }

            pushTasks = pushTasks.ToList();
            log.LogInformation("Waiting for pushes on pushers");
            await Task.WhenAll(pushTasks);

            if (initial)
            {
                trackedAssets.Set(input.Objects.Count());
                trackedTimeseres.Set(input.Variables.Count());
            }
            else
            {
                trackedAssets.Inc(input.Objects.Count());
                trackedTimeseres.Inc(input.Variables.Count());
            }

            foreach (var state in newStates.Concat<UAHistoryExtractionState?>(State.EmitterStates))
            {
                state?.FinalizeRangeInit();
            }
        }

        /// <summary>
        /// Subscribe to event changes, then run history.
        /// </summary>
        private async Task SynchronizeEvents(CancellationToken token)
        {
            if (Config.Subscriptions.Events)
            {
                var subscribeStates = State.EmitterStates.Where(state => state.ShouldSubscribe);

                await uaClient.SubscribeToEvents(subscribeStates, Streamer.EventSubscriptionHandler, Source.Token);
            }

            Interlocked.Increment(ref subscribed);
            if (!State.NodeStates.Any() || subscribed > 1) subscribeFlag = true;
            if (!Config.Events.History) return;
            if (pushers.Any(pusher => pusher.Initialized))
            {
                await historyReader.FrontfillEvents(State.EmitterStates.Where(state => state.IsFrontfilling));
                if (Config.History.Backfill)
                {
                    await historyReader.BackfillEvents(State.EmitterStates.Where(state => state.IsBackfilling));
                }
            }
            else
            {
                log.LogInformation("Skipping event history due to no initialized pushers");
            }
        }

        /// <summary>
        /// Subscribe to data changes, then run history.
        /// </summary>
        /// <param name="states">States to subscribe to</param>
        private async Task SynchronizeNodes(IEnumerable<VariableExtractionState> states, CancellationToken token)
        {
            if (Config.Subscriptions.DataPoints)
            {
                var subscribeStates = states.Where(state => state.ShouldSubscribe);

                await uaClient.SubscribeToNodes(subscribeStates, Streamer.DataSubscriptionHandler, token);
            }

            Interlocked.Increment(ref subscribed);
            if (!State.EmitterStates.Any() || subscribed > 1) subscribeFlag = true;
            if (!Config.History.Enabled) return;
            if (pushers.Any(pusher => pusher.Initialized))
            {
                await historyReader.FrontfillData(states.Where(state => state.IsFrontfilling));
                if (Config.History.Backfill)
                {
                    await historyReader.BackfillData(states.Where(state => state.IsBackfilling));
                }
            }
            else
            {
                log.LogInformation("Skipping datapoints history due to no initialized pushers");
            }
        }

        /// <summary>
        /// Start synchronization of given list of variables with the server.
        /// </summary>
        /// <param name="variables">Variables to synchronize</param>
        /// <returns>Two tasks, one for data and one for events</returns>
        private IEnumerable<Func<CancellationToken, Task>> Synchronize(IEnumerable<UAVariable> variables)
        {
            var states = variables.Select(ts => ts.Id).Distinct().SelectNonNull(id => State.GetNodeState(id));

            log.LogInformation("Synchronize {NumNodesToSynch} nodes", variables.Count());
            var tasks = new List<Func<CancellationToken, Task>>();
            // Create tasks to subscribe to nodes, then start history read. We might lose data if history read finished before subscriptions were created.
            if (states.Any())
            {
                tasks.Add(token => SynchronizeNodes(states, token));
            }
            if (State.EmitterStates.Any())
            {
                tasks.Add(SynchronizeEvents);
            }

            if (Config.Extraction.EnableAuditDiscovery)
            {
                tasks.Add(token => uaClient.SubscribeToAuditEvents(AuditEventSubscriptionHandler, token));
            }
            return tasks;
        }

        private async Task StartPubSub(CancellationToken token)
        {
            if (pubSubManager == null) return;
            log.LogInformation("Begin starting pubsub client");
            try
            {
                await pubSubManager.Start(token);
            }
            catch (Exception ex)
            {
                ExtractorUtils.LogException(log, ex, "Failed to launch PubSub client", "Failed to launch PubSub client");
            }
            log.LogInformation("PubSub manager started");
        }

        #endregion

        #region Handlers
        /// <summary>
        /// Handle subscription callback for audit events (AddReferences/AddNodes). Triggers partial re-browse when necessary
        /// </summary>
        private void AuditEventSubscriptionHandler(MonitoredItem item, MonitoredItemNotificationEventArgs eventArgs)
        {
            if (eventArgs.NotificationValue is not EventFieldList triggeredEvent)
            {
                log.LogWarning("No event in event subscription notification: {}", item.StartNodeId);
                return;
            }

            var eventFields = triggeredEvent.EventFields;
            if (item.Filter is not EventFilter filter)
            {
                log.LogWarning("Triggered event without filter");
                return;
            }
            int eventTypeIndex = filter.SelectClauses.FindIndex(atr => atr.TypeDefinitionId == ObjectTypeIds.BaseEventType
                                                                       && atr.BrowsePath[0] == BrowseNames.EventType);
            if (eventTypeIndex < 0)
            {
                log.LogWarning("Triggered event has no type, ignoring");
                return;
            }
            var eventType = eventFields[eventTypeIndex].Value as NodeId;
            if (eventType == null || eventType != ObjectTypeIds.AuditAddNodesEventType && eventType != ObjectTypeIds.AuditAddReferencesEventType)
            {
                log.LogWarning("Non-audit event triggered on audit event listener");
                return;
            }

            if (eventType == ObjectTypeIds.AuditAddNodesEventType)
            {
                // This is a neat way to get the contents of the event, which may be fairly complicated (variant of arrays of extensionobjects)
                using (var e = new AuditAddNodesEventState(null))
                {
                    e.Update(uaClient.SystemContext, filter.SelectClauses, triggeredEvent);
                    if (e.NodesToAdd?.Value == null)
                    {
                        log.LogWarning("Missing NodesToAdd object on AddNodes event");
                        return;
                    }

                    var addedNodes = e.NodesToAdd.Value;

                    var relevantIds = addedNodes.Where(added => added != null &&
                        (added.NodeClass == NodeClass.Variable || added.NodeClass == NodeClass.Object)
                        && (added.TypeDefinition != VariableTypeIds.PropertyType)
                        && (State.IsMappedNode(uaClient.ToNodeId(added.ParentNodeId))))
                        .Select(added => uaClient.ToNodeId(added.ParentNodeId))
                        .Distinct();
                    if (!relevantIds.Any())
                    {
                        log.LogDebug("No relevant nodes in addNodes audit event");
                        return;
                    }
                    log.LogInformation("Trigger rebrowse on {NumNodes} node ids due to addNodes event", relevantIds.Count());

                    foreach (var id in relevantIds)
                    {
                        extraNodesToBrowse.Enqueue(id);
                    }
                }
                Looper.Scheduler.TryTriggerTask("ExtraTasks");
                return;
            }

            using (var ev = new AuditAddReferencesEventState(null))
            {
                ev.Update(uaClient.SystemContext, filter.SelectClauses, triggeredEvent);

                if (ev.ReferencesToAdd?.Value == null)
                {
                    log.LogWarning("Missing ReferencesToAdd object on AddReferences event");
                    return;
                }

                var addedReferences = ev.ReferencesToAdd.Value;

                var relevantRefIds = addedReferences.Where(added =>
                    (added.IsForward && State.IsMappedNode(uaClient.ToNodeId(added.SourceNodeId))))
                    .Select(added => uaClient.ToNodeId(added.SourceNodeId))
                    .Distinct();

                if (!relevantRefIds.Any())
                {
                    log.LogDebug("No relevant nodes in addReferences audit event");
                    return;
                }

                log.LogInformation("Trigger rebrowse on {NumNodes} node ids due to addReference event", relevantRefIds.Count());

                foreach (var id in relevantRefIds)
                {
                    extraNodesToBrowse.Enqueue(id);
                }
            }

            Looper.Scheduler.TryTriggerTask("ExtraTasks");
        }
        #endregion

        protected override void Dispose(bool disposing)
        {
            if (disposing)
            {
                Starting.Set(0);
                historyReader?.Dispose();
                uaClient.OnServerDisconnect -= UaClient_OnServerDisconnect;
                uaClient.OnServerReconnect -= UaClient_OnServerReconnect;
                pubSubManager?.Dispose();
            }
            base.Dispose(disposing);
        }
    }
    public interface IUAClientAccess
    {
        string? GetUniqueId(ExpandedNodeId id, int index = -1);
        StringConverter StringConverter { get; }
        string GetRelationshipId(UAReference reference);
    }
}<|MERGE_RESOLUTION|>--- conflicted
+++ resolved
@@ -154,7 +154,6 @@
                 configManager.UpdatePeriod = new BasicTimeSpanProvider(TimeSpan.FromMinutes(2));
                 OnConfigUpdate += OnNewConfig;
             }
-<<<<<<< HEAD
             if (config.Extraction.RebrowseTriggers is not null)
             {
                 serverSubscription = new RebrowseTriggerManager(
@@ -162,7 +161,7 @@
                     uaClient, config.Extraction.RebrowseTriggers,
                     this
                 );
-=======
+            }
 
             if (config.Extraction.Deletes.Enabled)
             {
@@ -174,7 +173,6 @@
                 {
                     log.LogWarning("Deletes are enabled, but no state store is configured. Detecting deleted nodes will not work.");
                 }
->>>>>>> e8118b82
             }
         }
 
