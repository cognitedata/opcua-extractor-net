﻿/* Cognite Extractor for OPC-UA
Copyright (C) 2021 Cognite AS

This program is free software; you can redistribute it and/or
modify it under the terms of the GNU General Public License
as published by the Free Software Foundation; either version 2
of the License, or (at your option) any later version.

This program is distributed in the hope that it will be useful,
but WITHOUT ANY WARRANTY; without even the implied warranty of
MERCHANTABILITY or FITNESS FOR A PARTICULAR PURPOSE.  See the
GNU General Public License for more details.

You should have received a copy of the GNU General Public License
along with this program; if not, write to the Free Software
Foundation, Inc., 51 Franklin Street, Fifth Floor, Boston, MA  02110-1301, USA. */

using Cognite.Extractor.Common;
using Cognite.Extractor.StateStorage;
using Cognite.OpcUa.HistoryStates;
using Cognite.OpcUa.NodeSources;
using Cognite.OpcUa.Pushers;
using Cognite.OpcUa.TypeCollectors;
using Cognite.OpcUa.Types;
using Opc.Ua;
using Opc.Ua.Client;
using Prometheus;
using Serilog;
using System;
using System.Collections.Concurrent;
using System.Collections.Generic;
using System.Linq;
using System.Threading;
using System.Threading.Tasks;

namespace Cognite.OpcUa
{
    /// <summary>
    /// Main extractor class, tying together the <see cref="uaClient"/> and CDF client.
    /// </summary>
    public class UAExtractor : IDisposable, IUAClientAccess
    {
        private readonly UAClient uaClient;
        private readonly FullConfig config;
        public FullConfig FullConfig => config;
        public Looper Looper { get; }
        public FailureBuffer? FailureBuffer { get; }
        public IExtractionStateStore? StateStorage { get; }
        public State State { get; }
        public Streamer Streamer { get; }
        public DataTypeManager DataTypeManager => uaClient.DataTypeManager;

        private readonly HistoryReader historyReader;
        public ReferenceTypeManager? ReferenceTypeManager { get; private set; }
        public IEnumerable<NodeId> RootNodes { get; private set; } = null!;
        private readonly IEnumerable<IPusher> pushers;
        private readonly ConcurrentQueue<NodeId> extraNodesToBrowse = new ConcurrentQueue<NodeId>();

        // Concurrent reading of properties
        private readonly HashSet<NodeId> pendingProperties = new HashSet<NodeId>();
        private readonly object propertySetLock = new object();
        private readonly List<Task> propertyReadTasks = new List<Task>();
        public IEnumerable<NodeTransformation>? Transformations { get; private set; }
        public StringConverter StringConverter => uaClient.StringConverter;

        public bool Started { get; private set; }
        public bool Pushing { get; private set; }

        private int subscribed;
        private bool subscribeFlag;

        private static readonly Gauge startTime = Metrics
            .CreateGauge("opcua_start_time", "Start time for the extractor");

        public static readonly Counter BadDataPoints = Metrics
            .CreateCounter("opcua_bad_datapoints", "Datapoints skipped due to bad status");

        public static readonly Counter BadEvents = Metrics
            .CreateCounter("opcua_bad_events", "Events skipped due to bad fields received");

        public static readonly Gauge Starting = Metrics
            .CreateGauge("opcua_extractor_starting", "1 if the extractor is in the startup phase");

        private static readonly Gauge trackedAssets = Metrics
            .CreateGauge("opcua_tracked_assets", "Number of objects on the opcua server mapped to assets");

        private static readonly Gauge trackedTimeseres = Metrics
            .CreateGauge("opcua_tracked_timeseries", "Number of variables on the opcua server mapped to timeseries");

        private readonly ILogger log = Log.Logger.ForContext(typeof(UAExtractor));

        private readonly CancellationTokenSource source;

        /// <summary>
        /// Construct extractor with list of pushers
        /// </summary>
        /// <param name="config">Full config object</param>
        /// <param name="pushers">List of pushers to be used</param>
        /// <param name="uaClient">UAClient to be used</param>
        public UAExtractor(FullConfig config,
            IEnumerable<IPusher> pushers,
            UAClient uaClient,
            IExtractionStateStore? stateStore,
            CancellationToken token)
        {
            this.uaClient = uaClient;
            this.pushers = pushers;
            this.config = config;

            this.uaClient.OnServerReconnect += UaClient_OnServerReconnect;
            this.uaClient.OnServerDisconnect += UaClient_OnServerDisconnect;

            State = new State();
            Streamer = new Streamer(this, config);
            StateStorage = stateStore;
            if (config.Extraction.Relationships.Enabled)
            {
                ReferenceTypeManager = new ReferenceTypeManager(uaClient, this);
            }

            source = CancellationTokenSource.CreateLinkedTokenSource(token);

            if (config.FailureBuffer.Enabled)
            {
                FailureBuffer = new FailureBuffer(config, this, pushers.OfType<InfluxPusher>().FirstOrDefault());
            }
            historyReader = new HistoryReader(uaClient, this, config.History, source.Token);
            log.Information("Building extractor with {NumPushers} pushers", pushers.Count());
            if (config.Extraction.IdPrefix == "events.")
            {
                throw new ConfigurationException("Avoid using \"events.\" as IdPrefix, as it is used internally");
            }
            foreach (var pusher in pushers)
            {
                pusher.Extractor = this;
            }
            Looper = new Looper(this, config, pushers);
        }

        /// <summary>
        /// Event handler for UAClient disconnect
        /// </summary>
        /// <param name="sender">UAClient that generated this event</param>
        /// <param name="e">EventArgs for this event</param>
        private void UaClient_OnServerDisconnect(object sender, EventArgs e)
        {
            if (config.Source.ForceRestart && !source.IsCancellationRequested)
            {
                Close();
            }
        }

        /// <summary>
        /// Event handler for UAClient reconnect
        /// </summary>
        /// <param name="sender">UAClient that generated this event</param>
        /// <param name="e">EventArgs for this event</param>
        private void UaClient_OnServerReconnect(object sender, EventArgs e)
        {
            if (sender is UAClient client && config.Source.RestartOnReconnect && !source.IsCancellationRequested)
            {
                client.DataTypeManager.Configure();
                client.ClearNodeOverrides();
                client.ClearEventFields();
                client.Browser.ResetVisitedNodes();
                RestartExtractor();
            }
        }

        /// <summary>
        /// Construct extractor with single pusher.
        /// </summary>
        /// <param name="config">Full config object</param>
        /// <param name="pusher">Pusher to be used</param>
        /// <param name="uaClient">UAClient to use</param>
        public UAExtractor(FullConfig config,
            IPusher pusher,
            UAClient uaClient,
            IExtractionStateStore stateStore,
            CancellationToken token)
            : this(config, new List<IPusher> { pusher }, uaClient, stateStore, token) { }
        #region Interface

        /// <summary>
        /// Run the extractor, this browses, starts mapping, then waits for the looper main task and any history.
        /// </summary>
        /// <param name="quitAfterMap">If true, terminate the extractor after first map iteration</param>
        public async Task RunExtractor(bool quitAfterMap = false)
        {
            Starting.Set(1);
            if (!uaClient.Started)
            {
                log.Information("Start UAClient");
                try
                {
                    await uaClient.Run(source.Token);
                }
                catch (Exception ex)
                {
                    ExtractorUtils.LogException(log, ex, "Unexpected error starting UAClient",
                        "Handled service result exception on starting UAClient");
                    throw;
                }

                if (!uaClient.Started)
                {
                    throw new ExtractorFailureException("UAClient failed to start");
                }
            }

            ConfigureExtractor();
            if (config.Source.NodeSetSource == null
                || (!config.Source.NodeSetSource.NodeSets?.Any() ?? false)
                || !config.Source.NodeSetSource.Types)
            {
                await DataTypeManager.GetDataTypeStructureAsync(source.Token);
            }

            Started = true;
            startTime.Set(new DateTimeOffset(DateTime.UtcNow).ToUnixTimeMilliseconds());

            foreach (var pusher in pushers)
            {
                pusher.Reset();
            }

            var synchTasks = await RunMapping(RootNodes, true, true);

            if (config.FailureBuffer.Enabled && FailureBuffer != null)
            {
                await FailureBuffer.InitializeBufferStates(State.NodeStates, State.EmitterStates, source.Token);
            }
            if (quitAfterMap) return;
            Pushing = true;
            await Looper.InitTaskLoop(synchTasks, source.Token);

        }
        /// <summary>
        /// Initializes restart of the extractor. Waits for history, reset states, then schedule restart on the looper.
        /// </summary>
        public void RestartExtractor()
        {
            subscribed = 0;
            subscribeFlag = false;
            historyReader?.Terminate(source.Token, 30).Wait();
            foreach (var state in State.NodeStates)
            {
                state.RestartHistory();
            }

            foreach (var state in State.EmitterStates)
            {
                state.RestartHistory();
            }

            Looper.WaitForNextPush(true).Wait();
            foreach (var pusher in pushers)
            {
                pusher.Reset();
            }
            Starting.Set(1);
            Looper.Restart();
        }

        /// <summary>
        /// Task for the actual extractor restart, performing it directly.
        /// Stops history, waits for UAClient to terminate, resets the extractor, rebrowses, then schedules history.
        /// </summary>
        public async Task FinishExtractorRestart()
        {
            log.Information("Restarting extractor...");
            extraNodesToBrowse.Clear();
            Started = false;
            await historyReader.Terminate(source.Token, 30);
            await uaClient.WaitForOperations(source.Token);
            ConfigureExtractor();
            uaClient.Browser.ResetVisitedNodes();

            var synchTasks = await RunMapping(RootNodes, true, false);

            Looper.ScheduleTasks(synchTasks);
            Started = true;
            log.Information("Successfully restarted extractor");
        }

        /// <summary>
        /// Push nodes from the extraNodesToBrowse queue.
        /// </summary>
        public async Task PushExtraNodes()
        {
            if (extraNodesToBrowse.Any())
            {
                var nodesToBrowse = new List<NodeId>();
                while (extraNodesToBrowse.TryDequeue(out NodeId id))
                {
                    nodesToBrowse.Add(id);
                }
                var historyTasks = await RunMapping(nodesToBrowse.Distinct(), true, false);

                Looper.ScheduleTasks(historyTasks);
            }
        }

        /// <summary>
        /// Terminate history, waiting for timeout seconds
        /// </summary>
        /// <param name="timeout">Seconds to wait before returning failure</param>
        /// <returns>True if history was terminated successfully</returns>
        public Task<bool> TerminateHistory(int timeout)
        {
            return historyReader.Terminate(source.Token, timeout);
        }

        /// <summary>
        /// Closes the extractor, mainly just shutting down the opcua client and waiting for a clean loss of connection.
        /// </summary>
        public void Close(bool closeClient = true)
        {
            source.Cancel();
            if (!uaClient.Started || !closeClient) return;
            try
            {
                uaClient.Close();
            }
            catch (ServiceResultException e)
            {
                ExtractorUtils.LogException(log,
                    ExtractorUtils.HandleServiceResult(log, e, ExtractorUtils.SourceOp.CloseSession),
                    "",
                    "");
            }
            uaClient.WaitForOperations(source.Token).Wait();
            log.Information("Extractor closed");
        }

        /// <summary>
        /// Get uniqueId from uaClient
        /// </summary>
        /// <param name="id">NodeId to convert</param>
        /// <param name="index">Index to use for uniqueId</param>
        /// <returns>Converted uniqueId</returns>
        public string? GetUniqueId(ExpandedNodeId id, int index = -1)
        {
            return uaClient.GetUniqueId(id, index);
        }

        /// <summary>
        /// Get the unique reference id, on the form [prefix][reference-name];[sourceId];[targetId]
        /// </summary>
        /// <param name="reference">Reference to get id for</param>
        /// <returns>String reference id</returns>
        public string GetRelationshipId(UAReference reference)
        {
            return uaClient.GetRelationshipId(reference);
        }

        /// <summary>
        /// Read properties for the given list of BufferedNode. This is intelligent,
        /// and keeps track of which properties are in the process of being read,
        /// to prevent multiple pushers from starting PropertyRead operations at the same time.
        /// If this is called on a given node twice in short time, the second call
        /// waits on the first.
        /// </summary>
        /// <param name="nodes">Nodes to get properties for</param>
        public async Task ReadProperties(IEnumerable<UANode> nodes)
        {
            Task? newTask = null;
            List<Task> tasksToWaitFor;
            lock (propertySetLock)
            {
                nodes = nodes.Where(node => !pendingProperties.Contains(node.Id) && !node.PropertiesRead).ToList();
                if (nodes.Any())
                {
                    newTask = Task.Run(async () => await uaClient.GetNodeProperties(nodes, source.Token));
                    propertyReadTasks.Add(newTask);
                }

                foreach (var node in nodes)
                {
                    pendingProperties.Add(node.Id);
                }

                tasksToWaitFor = propertyReadTasks.ToList();
            }

            await Task.WhenAll(tasksToWaitFor);
            lock (propertySetLock)
            {
                if (newTask != null)
                {
                    propertyReadTasks.Remove(newTask);
                }
                if (!pendingProperties.Any()) return;
                foreach (var node in nodes)
                {
                    node.Attributes.PropertiesRead = true;
                    pendingProperties.Remove(node.Id);
                }
            }
        }

        /// <summary>
        /// Returns a task running history for both data and events.
        /// </summary>
        public async Task RestartHistory()
        {
            if (!config.History.Enabled && !config.Events.History) return;
            await Task.WhenAll(Task.Run(async () =>
            {
                await historyReader.FrontfillEvents(State.EmitterStates.Where(state => state.IsFrontfilling));
                if (config.History.Backfill)
                {
                    await historyReader.BackfillEvents(State.EmitterStates.Where(state => state.IsBackfilling));
                }
            }), Task.Run(async () =>
            {
                await historyReader.FrontfillData(State.NodeStates.Where(state => state.IsFrontfilling).ToList());
                if (config.History.Backfill)
                {
                    await historyReader.BackfillData(State.NodeStates.Where(state => state.IsBackfilling).ToList());
                }
            }));
        }

        /// <summary>
        /// Redo browse, then schedule history on the looper.
        /// </summary>
        public async Task Rebrowse()
        {
            // If we are updating we want to re-discover nodes in order to run them through mapping again.
            var historyTasks = await RunMapping(RootNodes,
                !config.Extraction.Update.AnyUpdate && !config.Extraction.Relationships.Enabled,
                false);
            Looper.ScheduleTasks(historyTasks);
        }

        /// <summary>
        /// Used for testing, wait for subscriptions to be created, with given timeout.
        /// </summary>
        /// <param name="timeout">Timeout in 10ths of a second</param>
        public async Task WaitForSubscriptions(int timeout = 100)
        {
            int time = 0;
            while (!subscribeFlag && subscribed < 2 && time++ < timeout) await Task.Delay(100);
            if (time >= timeout && !subscribeFlag && subscribed < 2)
            {
                throw new TimeoutException("Waiting for push timed out");
            }
            log.Debug("Waited {s} milliseconds for subscriptions", time * 100);
        }
        #endregion

        #region Mapping

        private async Task<IEnumerable<Task>> RunMapping(IEnumerable<NodeId> nodesToBrowse, bool ignoreVisited, bool initial)
        {
            bool readFromOpc = true;
<<<<<<< HEAD
            NodeSources.NodeSourceResult? result = null;

            if (config.Cognite?.RawNodeBuffer?.Enable ?? false)
=======
            NodeSources.BrowseResult? result = null;
            IEventFieldSource? eventSource = null;
            if ((config.Cognite?.RawNodeBuffer?.Enable ?? false) && initial)
>>>>>>> fa27cfa4
            {
                log.Debug("Begin fetching data from CDF");
                var handler = new CDFNodeSource(config, this, uaClient, pushers.OfType<CDFPusher>().First());
                await handler.ReadRawNodes(source.Token);

                result = await handler.ParseResults(source.Token);

                if (result == null || !result.DestinationObjects.Any() && !result.DestinationVariables.Any())
                {
                    if (!config.Cognite.RawNodeBuffer.BrowseOnEmpty)
                    {
                        throw new ExtractorFailureException("Found no nodes in CDF, restarting");
                    }
                    log.Information("Found no nodes in CDF, reading from OPC-UA server");
                }
                else
                {
                    readFromOpc = false;
                }
            }

            if ((config.Source.NodeSetSource?.NodeSets?.Any() ?? false) && initial
                && (config.Source.NodeSetSource.Instance || config.Source.NodeSetSource.Types))
            {
                log.Debug("Begin fetching data from internal node set");
                var handler = new NodeSetSource(config, this, uaClient);
                handler.BuildNodes(nodesToBrowse);

                if (config.Source.NodeSetSource.Instance)
                {
                    result = await handler.ParseResults(source.Token);
                    readFromOpc = false;
                }
                if (config.Source.NodeSetSource.Types)
                {
                    eventSource = handler;
                }
            }

            if (config.Events.Enabled)
            {
                var eventFields = uaClient.GetEventFields(eventSource, source.Token);
                foreach (var field in eventFields)
                {
                    State.ActiveEvents[field.Key] = field.Value;
                    State.RegisterNode(field.Key, uaClient.GetUniqueId(field.Key));
                }
            }

            if (readFromOpc)
            {
                log.Debug("Begin mapping directory");
                var handler = new UANodeSource(config, this, uaClient);
                try
                {
                    await uaClient.Browser.BrowseNodeHierarchy(nodesToBrowse, handler.Callback, source.Token, ignoreVisited);
                }
                catch (Exception ex)
                {
                    ExtractorUtils.LogException(log, ex, "Unexpected error browsing node hierarchy",
                        "Handled service result exception browsing node hierarchy");
                    throw;
                }
                result = await handler.ParseResults(source.Token);
                log.Debug("End mapping directory");
            }

            try
            {
                return await MapUAToDestinations(result);
            }
            catch (Exception ex)
            {
                ExtractorUtils.LogException(log, ex, "Unexpected error in MapUAToDestinations",
                    "Handled service result exception in MapUAToDestinations");
                throw;
            }
        }

        /// <summary>
        /// Empties the node queue, pushing nodes to each destination, and starting subscriptions and history.
        /// This is the entry point for mapping on the extractor.
        /// </summary>
        /// <returns>A list of history tasks</returns>
        private async Task<IEnumerable<Task>> MapUAToDestinations(NodeSourceResult? result)
        {
            if (result == null) return Enumerable.Empty<Task>();

            Streamer.AllowData = State.NodeStates.Any();
            await PushNodes(result.DestinationObjects, result.DestinationVariables, result.DestinationReferences);
            // Changed flag means that it already existed, so we avoid synchronizing these.
            var historyTasks = Synchronize(result.SourceVariables.Where(var => !var.Changed));
            Starting.Set(0);
            return historyTasks;
        }

        /// <summary>
        /// Build transformations from configured list and deprecated filter properties.
        /// </summary>
        private void BuildTransformations()
        {
            var transformations = new List<NodeTransformation>();
            int idx = 0;

            if (config.Extraction.Transformations != null)
            {
                foreach (var raw in config.Extraction.Transformations)
                {
                    transformations.Add(new NodeTransformation(raw, idx++));
                }
            }

            if (!string.IsNullOrEmpty(config.Extraction.PropertyIdFilter))
            {
                log.Warning("Property Id filter is deprecated, use transformations instead");
                transformations.Add(new NodeTransformation(new RawNodeTransformation
                {
                    Filter = new RawNodeFilter
                    {
                        Id = config.Extraction.PropertyIdFilter
                    },
                    Type = TransformationType.Property
                }, idx++));
            }
            if (!string.IsNullOrEmpty(config.Extraction.PropertyNameFilter))
            {
                log.Warning("Property Name filter is deprecated, use transformations instead");
                transformations.Add(new NodeTransformation(new RawNodeTransformation
                {
                    Filter = new RawNodeFilter
                    {
                        Name = config.Extraction.PropertyNameFilter
                    },
                    Type = TransformationType.Property
                }, idx++));
            }
            if (config.Extraction.IgnoreName != null && config.Extraction.IgnoreName.Any())
            {
                log.Warning("Ignore name is deprecated, use transformations instead");
                var filterStr = string.Join('|', config.Extraction.IgnoreName.Select(str => $"^{str}$"));
                transformations.Add(new NodeTransformation(new RawNodeTransformation
                {
                    Filter = new RawNodeFilter
                    {
                        Name = filterStr
                    },
                    Type = TransformationType.Ignore
                }, idx++));
            }
            if (config.Extraction.IgnoreNamePrefix != null && config.Extraction.IgnoreNamePrefix.Any())
            {
                log.Warning("Ignore name prefix is deprecated, use transformations instead: {cnf}", string.Join(',', config.Extraction.IgnoreNamePrefix));
                var filterStr = string.Join('|', config.Extraction.IgnoreNamePrefix.Select(str => $"^{str}"));
                transformations.Add(new NodeTransformation(new RawNodeTransformation
                {
                    Filter = new RawNodeFilter
                    {
                        Name = filterStr
                    },
                    Type = TransformationType.Ignore
                }, idx++));
            }
            foreach (var trans in transformations)
            {
                log.Debug(trans.ToString());
            }
            
            uaClient.Browser.IgnoreFilters = transformations.Where(trans => trans.Type == TransformationType.Ignore).Select(trans => trans.Filter).ToList();
            Transformations = transformations;
        }

        /// <summary>
        /// Set up extractor once UAClient is started. This resets the internal state of the extractor.
        /// </summary>
        private void ConfigureExtractor()
        {
            RootNodes = config.Extraction.GetRootNodes(uaClient);

            DataTypeManager.Configure();

            if (config.Extraction.NodeMap != null)
            {
                foreach (var kvp in config.Extraction.NodeMap)
                {
                    uaClient.AddNodeOverride(kvp.Value.ToNodeId(uaClient), kvp.Key);
                }
            }

            foreach (var state in State.NodeStates)
            {
                state.RestartHistory();
            }

            foreach (var state in State.EmitterStates)
            {
                state.RestartHistory();
            }
            if (config.Events.Enabled)
            {
                Streamer.AllowEvents = true;
                if (config.Events.EmitterIds != null && config.Events.EmitterIds.Any()
                    || config.Events.HistorizingEmitterIds != null && config.Events.HistorizingEmitterIds.Any())
                {
                    var histEmitterIds = new HashSet<NodeId>((config.Events.HistorizingEmitterIds ?? Enumerable.Empty<ProtoNodeId>())
                        .Select(proto => proto.ToNodeId(uaClient, ObjectIds.Server)));
                    var emitterIds = new HashSet<NodeId>((config.Events.EmitterIds ?? Enumerable.Empty<ProtoNodeId>())
                        .Select(proto => proto.ToNodeId(uaClient, ObjectIds.Server)));
                    var eventEmitterIds = new HashSet<NodeId>(histEmitterIds.Concat(emitterIds));

                    foreach (var id in eventEmitterIds)
                    {
                        var history = (histEmitterIds.Contains(id)) && config.Events.History;
                        var subscription = emitterIds.Contains(id);
                        State.SetEmitterState(new EventExtractionState(this, id, history, history && config.History.Backfill, subscription));
                    }
                }
                if (config.Events.ReadServer)
                {
                    var serverNode = uaClient.GetServerNode(source.Token);
                    if (serverNode.EventNotifier != 0)
                    {
                        var history = (serverNode.EventNotifier & EventNotifiers.HistoryRead) != 0 && config.Events.History;
                        var subscription = (serverNode.EventNotifier & EventNotifiers.SubscribeToEvents) != 0;
                        State.SetEmitterState(new EventExtractionState(this, serverNode.Id, history, history && config.History.Backfill, subscription));
                    }
                }
            }
            BuildTransformations();
        }

        /// <summary>
        /// Called when pushing nodes fail, to properly add the nodes not yet pushed to
        /// PendingNodes and PendingReferences on the pusher.
        /// </summary>
        /// <param name="objects">Objects pushed</param>
        /// <param name="timeseries">Timeseries pushed</param>
        /// <param name="references">References pushed</param>
        /// <param name="nodesPassed">True if nodes were successfully pushed</param>
        /// <param name="referencesPassed">True if references were successfully pushed</param>
        /// <param name="dpRangesPassed">True if datapoint ranges were pushed.</param>
        /// <param name="pusher">Pusher pushed to</param>
        private void PushNodesFailure(
            IEnumerable<UANode> objects,
            IEnumerable<UAVariable> timeseries,
            IEnumerable<UAReference>? references,
            bool nodesPassed,
            bool referencesPassed,
            bool dpRangesPassed,
            IPusher pusher)
        {
            pusher.Initialized = false;
            pusher.DataFailing = true;
            pusher.EventsFailing = true;
            if (!nodesPassed)
            {
                pusher.PendingNodes.AddRange(objects);
                pusher.PendingNodes.AddRange(timeseries);
            }
            else if (!dpRangesPassed)
            {
                pusher.PendingNodes.AddRange(timeseries
                    .DistinctBy(ts => ts.Id)
                    .Where(ts => State.GetNodeState(ts.Id)?.FrontfillEnabled ?? false));
            }
            if (!referencesPassed && references != null)
            {
                pusher.PendingReferences.AddRange(references);
            }
        }
        /// <summary>
        /// Push nodes to given pusher
        /// </summary>
        /// <param name="objects">Object type nodes to push</param>
        /// <param name="timeseries">Variable type nodes to push</param>
        /// <param name="references">References to push</param>
        /// <param name="pusher">Destination to push to</param>
        /// <param name="initial">True if this counts as initialization of the pusher</param>
        public async Task PushNodes(
            IEnumerable<UANode> objects,
            IEnumerable<UAVariable> timeseries,
            IEnumerable<UAReference> references,
            IPusher pusher, bool initial)
        {
            if (pusher.NoInit)
            {
                log.Warning("Skipping pushing on pusher {name}", pusher.GetType());
                PushNodesFailure(objects, timeseries, references, false, false, false, pusher);
                return;
            }

            var tasks = new List<Task<bool>>();
            if (objects.Any() || timeseries.Any())
            {
                tasks.Add(pusher.PushNodes(objects, timeseries, config.Extraction.Update, source.Token));
            }
            if (references != null && references.Any())
            {
                tasks.Add(pusher.PushReferences(references, source.Token));
            }

            var results = await Task.WhenAll(tasks);
            var result = results.All(res => res);
            if (!result)
            {
                log.Error("Failed to push nodes on pusher {name}", pusher.GetType());
                int idx = 0;
                bool nodesPassed = objects.Any() && timeseries.Any() && results[idx++];
                bool referencesPassed = references != null && references.Any() && results[idx];
                PushNodesFailure(objects, timeseries, references, nodesPassed, referencesPassed, false, pusher);
                return;
            }

            if (pusher.BaseConfig.ReadExtractedRanges)
            {
                var statesToSync = timeseries
                    .Select(ts => ts.Id)
                    .Distinct()
                    .SelectNonNull(id => State.GetNodeState(id))
                    .Where(state => state.FrontfillEnabled && !state.Initialized);

                var eventStatesToSync = State.EmitterStates.Where(state => state.FrontfillEnabled && !state.Initialized);

                var initResults = await Task.WhenAll(
                    pusher.InitExtractedRanges(statesToSync, config.History.Backfill, source.Token),
                    pusher.InitExtractedEventRanges(eventStatesToSync, config.History.Backfill, source.Token));

                if (!initResults.All(res => res))
                {
                    log.Error("Initialization of extracted ranges failed for pusher {name}", pusher.GetType());
                    PushNodesFailure(objects, timeseries, references, true, true, initResults[0], pusher);
                    return;
                }
            }

            pusher.Initialized |= initial;
        }

        /// <summary>
        /// Push given lists of nodes to pusher destinations, and fetches latest timestamp for relevant nodes.
        /// </summary>
        /// <param name="objects">Objects to synchronize with destinations</param>
        /// <param name="timeseries">Variables to synchronize with destinations</param>
        /// <param name="references">References to synchronize with destinations</param>
        private async Task PushNodes(IEnumerable<UANode> objects,
            IEnumerable<UAVariable> timeseries,
            IEnumerable<UAReference> references)
        {
            var newStates = timeseries
                .Select(ts => ts.Id)
                .Distinct()
                .Select(id => State.GetNodeState(id));

            bool initial = objects.Count() + timeseries.Count() >= State.NumActiveNodes;

            var pushTasks = pushers.Select(pusher => PushNodes(objects, timeseries, references, pusher, initial));

            if (StateStorage != null && config.StateStorage.Interval > 0)
            {
                if (Streamer.AllowEvents)
                {
                    pushTasks = pushTasks.Append(StateStorage.RestoreExtractionState(
                        State.EmitterStates.Where(state => state.FrontfillEnabled).ToDictionary(state => state.Id),
                        config.StateStorage.EventStore,
                        false,
                        source.Token));
                }

                if (Streamer.AllowData)
                {
                    pushTasks = pushTasks.Append(StateStorage.RestoreExtractionState(
                        newStates.Where(state => state != null && state.FrontfillEnabled).ToDictionary(state => state?.Id),
                        config.StateStorage.VariableStore,
                        false,
                        source.Token));
                }
            }

            pushTasks = pushTasks.ToList();
            await Task.WhenAll(pushTasks);

            if (initial)
            {
                trackedAssets.Set(objects.Count());
                trackedTimeseres.Set(timeseries.Count());
            }
            else
            {
                trackedAssets.Inc(objects.Count());
                trackedTimeseres.Inc(timeseries.Count());
            }

            foreach (var state in newStates.Concat<UAHistoryExtractionState?>(State.EmitterStates))
            {
                state?.FinalizeRangeInit();
            }
        }

        /// <summary>
        /// Subscribe to event changes, then run history.
        /// </summary>
        private async Task SynchronizeEvents()
        {
            if (config.Subscriptions.Events)
            {
                var subscribeStates = State.EmitterStates.Where(state => state.ShouldSubscribe);
                await Task.Run(() => uaClient.SubscribeToEvents(subscribeStates,
                    Streamer.EventSubscriptionHandler, source.Token));
            }

            Interlocked.Increment(ref subscribed);
            if (!State.NodeStates.Any() || subscribed > 1) subscribeFlag = true;
            if (!config.Events.History) return;
            if (pushers.Any(pusher => pusher.Initialized))
            {
                await historyReader.FrontfillEvents(State.EmitterStates.Where(state => state.IsFrontfilling));
                if (config.History.Backfill)
                {
                    await historyReader.BackfillEvents(State.EmitterStates.Where(state => state.IsBackfilling));
                }
            }
            else
            {
                log.Information("Skipping event history due to no initialized pushers");
            }
        }

        /// <summary>
        /// Subscribe to data changes, then run history.
        /// </summary>
        /// <param name="states">States to subscribe to</param>
        private async Task SynchronizeNodes(IEnumerable<VariableExtractionState> states)
        {
            if (config.Subscriptions.DataPoints)
            {
                var subscribeStates = states.Where(state => state.ShouldSubscribe);
                await Task.Run(() => uaClient.SubscribeToNodes(subscribeStates, Streamer.DataSubscriptionHandler, source.Token));
            }

            Interlocked.Increment(ref subscribed);
            if (!State.EmitterStates.Any() || subscribed > 1) subscribeFlag = true;
            if (!config.History.Enabled) return;
            if (pushers.Any(pusher => pusher.Initialized))
            {
                await historyReader.FrontfillData(states.Where(state => state.IsFrontfilling));
                if (config.History.Backfill)
                {
                    await historyReader.BackfillData(states.Where(state => state.IsBackfilling));
                }
            }
            else
            {
                log.Information("Skipping datapoints history due to no initialized pushers");
            }
        }

        /// <summary>
        /// Start synchronization of given list of variables with the server.
        /// </summary>
        /// <param name="variables">Variables to synchronize</param>
        /// <returns>Two tasks, one for data and one for events</returns>
        private IEnumerable<Task> Synchronize(IEnumerable<UAVariable> variables)
        {
            var states = variables.Select(ts => ts.Id).Distinct().SelectNonNull(id => State.GetNodeState(id));

            log.Information("Synchronize {NumNodesToSynch} nodes", variables.Count());
            var tasks = new List<Task>();
            // Create tasks to subscribe to nodes, then start history read. We might lose data if history read finished before subscriptions were created.
            if (states.Any())
            {
                tasks.Add(SynchronizeNodes(states));
            }
            if (State.EmitterStates.Any())
            {
                tasks.Add(SynchronizeEvents());
            }

            if (config.Extraction.EnableAuditDiscovery)
            {
                uaClient.SubscribeToAuditEvents(AuditEventSubscriptionHandler);
            }
            return tasks;
        }

        #endregion

        #region Handlers
        /// <summary>
        /// Handle subscription callback for audit events (AddReferences/AddNodes). Triggers partial re-browse when necessary
        /// </summary>
        private void AuditEventSubscriptionHandler(MonitoredItem item, MonitoredItemNotificationEventArgs eventArgs)
        {
            if (!(eventArgs.NotificationValue is EventFieldList triggeredEvent))
            {
                log.Warning("No event in event subscription notification: {}", item.StartNodeId);
                return;
            }

            var eventFields = triggeredEvent.EventFields;
            if (!(item.Filter is EventFilter filter))
            {
                log.Warning("Triggered event without filter");
                return;
            }
            int eventTypeIndex = filter.SelectClauses.FindIndex(atr => atr.TypeDefinitionId == ObjectTypeIds.BaseEventType
                                                                       && atr.BrowsePath[0] == BrowseNames.EventType);
            if (eventTypeIndex < 0)
            {
                log.Warning("Triggered event has no type, ignoring");
                return;
            }
            var eventType = eventFields[eventTypeIndex].Value as NodeId;
            if (eventType == null || eventType != ObjectTypeIds.AuditAddNodesEventType && eventType != ObjectTypeIds.AuditAddReferencesEventType)
            {
                log.Warning("Non-audit event triggered on audit event listener");
                return;
            }

            if (eventType == ObjectTypeIds.AuditAddNodesEventType)
            {
                // This is a neat way to get the contents of the event, which may be fairly complicated (variant of arrays of extensionobjects)
                using (var e = new AuditAddNodesEventState(null))
                {
                    e.Update(uaClient.SystemContext, filter.SelectClauses, triggeredEvent);
                    if (e.NodesToAdd?.Value == null)
                    {
                        log.Warning("Missing NodesToAdd object on AddNodes event");
                        return;
                    }

                    var addedNodes = e.NodesToAdd.Value;

                    var relevantIds = addedNodes.Where(added => added != null &&
                        (added.NodeClass == NodeClass.Variable || added.NodeClass == NodeClass.Object)
                        && (added.TypeDefinition != VariableTypeIds.PropertyType)
                        && (State.IsMappedNode(uaClient.ToNodeId(added.ParentNodeId))))
                        .Select(added => uaClient.ToNodeId(added.ParentNodeId))
                        .Distinct();
                    if (!relevantIds.Any())
                    {
                        log.Debug("No relevant nodes in addNodes audit event");
                        return;
                    }
                    log.Information("Trigger rebrowse on {numnodes} node ids due to addNodes event", relevantIds.Count());

                    foreach (var id in relevantIds)
                    {
                        extraNodesToBrowse.Enqueue(id);
                    }
                }

                Looper.ScheduleUpdate();
                return;
            }

            using (var ev = new AuditAddReferencesEventState(null))
            {
                ev.Update(uaClient.SystemContext, filter.SelectClauses, triggeredEvent);

                if (ev.ReferencesToAdd?.Value == null)
                {
                    log.Warning("Missing ReferencesToAdd object on AddReferences event");
                    return;
                }

                var addedReferences = ev.ReferencesToAdd.Value;

                var relevantRefIds = addedReferences.Where(added =>
                    (added.IsForward && State.IsMappedNode(uaClient.ToNodeId(added.SourceNodeId))))
                    .Select(added => uaClient.ToNodeId(added.SourceNodeId))
                    .Distinct();

                if (!relevantRefIds.Any())
                {
                    log.Debug("No relevant nodes in addReferences audit event");
                    return;
                }

                log.Information("Trigger rebrowse on {numnodes} node ids due to addReference event", relevantRefIds.Count());

                foreach (var id in relevantRefIds)
                {
                    extraNodesToBrowse.Enqueue(id);
                }
            }

            Looper.ScheduleUpdate();
        }
        #endregion

        public void Dispose()
        {
            Dispose(true);
            GC.SuppressFinalize(this);
        }

        protected virtual void Dispose(bool disposing)
        {
            if (disposing)
            {
                Starting.Set(0);
                source?.Cancel();
                source?.Dispose();
                Looper?.Dispose();
                uaClient.OnServerDisconnect -= UaClient_OnServerDisconnect;
                uaClient.OnServerReconnect -= UaClient_OnServerReconnect;
            }
        }
    }
    public interface IUAClientAccess
    {
        string? GetUniqueId(ExpandedNodeId id, int index = -1);
        StringConverter StringConverter { get; }
        string GetRelationshipId(UAReference reference);
    }
}<|MERGE_RESOLUTION|>--- conflicted
+++ resolved
@@ -455,15 +455,10 @@
         private async Task<IEnumerable<Task>> RunMapping(IEnumerable<NodeId> nodesToBrowse, bool ignoreVisited, bool initial)
         {
             bool readFromOpc = true;
-<<<<<<< HEAD
-            NodeSources.NodeSourceResult? result = null;
-
-            if (config.Cognite?.RawNodeBuffer?.Enable ?? false)
-=======
-            NodeSources.BrowseResult? result = null;
+
+            NodeSourceResult? result = null;
             IEventFieldSource? eventSource = null;
             if ((config.Cognite?.RawNodeBuffer?.Enable ?? false) && initial)
->>>>>>> fa27cfa4
             {
                 log.Debug("Begin fetching data from CDF");
                 var handler = new CDFNodeSource(config, this, uaClient, pushers.OfType<CDFPusher>().First());
