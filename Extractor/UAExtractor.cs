﻿/* Cognite Extractor for OPC-UA
Copyright (C) 2020 Cognite AS

This program is free software; you can redistribute it and/or
modify it under the terms of the GNU General Public License
as published by the Free Software Foundation; either version 2
of the License, or (at your option) any later version.

This program is distributed in the hope that it will be useful,
but WITHOUT ANY WARRANTY; without even the implied warranty of
MERCHANTABILITY or FITNESS FOR A PARTICULAR PURPOSE.  See the
GNU General Public License for more details.

You should have received a copy of the GNU General Public License
along with this program; if not, write to the Free Software
Foundation, Inc., 51 Franklin Street, Fifth Floor, Boston, MA  02110-1301, USA. */

using System;
using System.Collections.Concurrent;
using System.Collections.Generic;
using System.Linq;
using System.Text.RegularExpressions;
using System.Threading;
using System.Threading.Tasks;
using Cognite.Extractor.Common;
using Cognite.Extractor.StateStorage;
using Cognite.OpcUa.TypeCollectors;
using Opc.Ua;
using Opc.Ua.Client;
using Prometheus;
using Serilog;

namespace Cognite.OpcUa
{
    /// <summary>
    /// Main extractor class, tying together the <see cref="uaClient"/> and CDF client.
    /// </summary>
    public class UAExtractor : IDisposable
    {
        private readonly UAClient uaClient;
        private readonly FullConfig config;
        public Looper Looper { get; }
        public FailureBuffer FailureBuffer { get; }
        public IExtractionStateStore StateStorage { get; }
        public State State { get; }
        public Streamer Streamer { get; }
        public DataTypeManager DataTypeManager => uaClient.DataTypeManager;

        private readonly HistoryReader historyReader;
        private readonly ReferenceTypeManager referenceTypeManager;
        public NodeId RootNode { get; private set; }
        private readonly IEnumerable<IPusher> pushers;
        private readonly ConcurrentQueue<BufferedNode> commonQueue = new ConcurrentQueue<BufferedNode>();
        private readonly ConcurrentQueue<NodeId> extraNodesToBrowse = new ConcurrentQueue<NodeId>();
        private readonly ConcurrentQueue<(ReferenceDescription Desc, NodeId ParentId)> referenceQueue =
            new ConcurrentQueue<(ReferenceDescription, NodeId)>();

        // Concurrent reading of properties
        private readonly HashSet<NodeId> pendingProperties = new HashSet<NodeId>();
        private readonly object propertySetLock = new object();
        private readonly List<Task> propertyReadTasks = new List<Task>();

        public bool Started { get; private set; }
        public bool Pushing { get; private set; }

        private int subscribed;
        private bool subscribeFlag;

        private readonly Regex propertyNameFilter;
        private readonly Regex propertyIdFilter;

        private static readonly Gauge startTime = Metrics
            .CreateGauge("opcua_start_time", "Start time for the extractor");

        public static readonly Counter BadDataPoints = Metrics
            .CreateCounter("opcua_bad_datapoints", "Datapoints skipped due to bad status");

        public static readonly Gauge Starting = Metrics
            .CreateGauge("opcua_extractor_starting", "1 if the extractor is in the startup phase");

        private static readonly Gauge trackedAssets = Metrics
            .CreateGauge("opcua_tracked_assets", "Number of objects on the opcua server mapped to assets");

        private static readonly Gauge trackedTimeseres = Metrics
            .CreateGauge("opcua_tracked_timeseries", "Number of variables on the opcua server mapped to timeseries");

        private readonly ILogger log = Log.Logger.ForContext(typeof(UAExtractor));

        private readonly CancellationTokenSource source;

        /// <summary>
        /// Construct extractor with list of pushers
        /// </summary>
        /// <param name="config">Full config object</param>
        /// <param name="pushers">List of pushers to be used</param>
        /// <param name="uaClient">UAClient to be used</param>
        public UAExtractor(FullConfig config,
            IEnumerable<IPusher> pushers,
            UAClient uaClient,
            IExtractionStateStore stateStore,
            CancellationToken token)
        {
            this.pushers = pushers ?? throw new ArgumentNullException(nameof(pushers));
            this.uaClient = uaClient ?? throw new ArgumentNullException(nameof(uaClient));
            this.config = config ?? throw new ArgumentNullException(nameof(config));

            State = new State();
            Streamer = new Streamer(this, config);
            StateStorage = stateStore;
            if (config.Extraction.Relationships.Enabled)
            {
                referenceTypeManager = new ReferenceTypeManager(uaClient, this);
            }

            source = CancellationTokenSource.CreateLinkedTokenSource(token);

            if (config.FailureBuffer.Enabled)
            {
                FailureBuffer = new FailureBuffer(config, this, pushers.FirstOrDefault(pusher => pusher is InfluxPusher) as InfluxPusher);
            }
            this.uaClient.Extractor = this;
            historyReader = new HistoryReader(uaClient, this, config.History);
            log.Information("Building extractor with {NumPushers} pushers", pushers.Count());
            if (config.Extraction.IdPrefix == "events.")
            {
                throw new ConfigurationException("Avoid using \"events.\" as IdPrefix, as it is used internally");
            }
            foreach (var pusher in pushers)
            {
                pusher.Extractor = this;
            }
            Looper = new Looper(this, config, pushers);

            propertyNameFilter = CreatePropertyFilterRegex(config.Extraction.PropertyNameFilter);
            propertyIdFilter = CreatePropertyFilterRegex(config.Extraction.PropertyIdFilter);
        }

        private static Regex CreatePropertyFilterRegex(string regex)
        {
            if (string.IsNullOrEmpty(regex))
            {
                return null;
            }
            return new Regex(regex, RegexOptions.Compiled | RegexOptions.Singleline | RegexOptions.CultureInvariant);
        }

        /// <summary>
        /// Construct extractor with single pusher.
        /// </summary>
        /// <param name="config">Full config object</param>
        /// <param name="pusher">Pusher to be used</param>
        /// <param name="uaClient">UAClient to use</param>
        public UAExtractor(FullConfig config,
            IPusher pusher,
            UAClient uaClient,
            IExtractionStateStore stateStore,
            CancellationToken token)
            : this(config, new List<IPusher> { pusher }, uaClient, stateStore, token) { }
        #region Interface

        /// <summary>
        /// Run the extractor, this browses, starts mapping, then waits for the looper main task and any history.
        /// </summary>
        /// <param name="quitAfterMap">If true, terminate the extractor after first map iteration</param>
        public async Task RunExtractor(bool quitAfterMap = false)
        {
            Starting.Set(1);
            if (!uaClient.Started)
            {
                log.Information("Start UAClient");
                try
                {
                    await uaClient.Run(source.Token);
                }
                catch (Exception ex)
                {
                    ExtractorUtils.LogException(ex, "Unexpected error starting UAClient",
                        "Handled service result exception on starting UAClient");
                    throw;
                }

                if (!uaClient.Started)
                {
                    throw new ExtractorFailureException("UAClient failed to start");
                }
            }

            ConfigureExtractor();
            await DataTypeManager.GetDataTypeStructureAsync(source.Token);

            Started = true;
            startTime.Set(new DateTimeOffset(DateTime.UtcNow).ToUnixTimeMilliseconds());

            foreach (var pusher in pushers)
            {
                pusher.Reset();
            }

            log.Debug("Begin mapping directory");
            await uaClient.BrowseNodeHierarchy(RootNode, HandleNode, source.Token);
            log.Debug("End mapping directory");

            IEnumerable<Task> synchTasks;
            try
            {
                synchTasks = await MapUAToDestinations();
            }
            catch (Exception ex)
            {
                ExtractorUtils.LogException(ex, "Unexpected error in MapUAToDestinations", 
                    "Handled service result exception in MapUAToDestinations");
                throw;
            }

            if (config.FailureBuffer.Enabled)
            {
                await FailureBuffer.InitializeBufferStates(State.NodeStates, State.EmitterStates, source.Token);
            }
            if (quitAfterMap) return;
            Pushing = true;
            await Looper.InitTaskLoop(synchTasks, source.Token);

        }
        /// <summary>
        /// Initializes restart of the extractor. Waits for history, reset states, then schedule restart on the looper.
        /// </summary>
        public void RestartExtractor()
        {
            subscribed = 0;
            subscribeFlag = false;
            historyReader.Terminate(source.Token, 30).Wait();
            foreach (var state in State.NodeStates) {
                state.RestartHistory();
            }

            foreach (var state in State.EmitterStates)
            {
                state.RestartHistory();
            }

            Looper.WaitForNextPush().Wait();
            foreach (var pusher in pushers)
            {
                pusher.Reset();
            }
            Starting.Set(1);
            Looper.Restart();
        }
        /// <summary>
        /// Task for the actual extractor restart, performing it directly.
        /// Stops history, waits for UAClient to terminate, resets the extractor, rebrowses, then schedules history.
        /// </summary>
        public async Task FinishExtractorRestart()
        {
            log.Information("Restarting extractor...");
            extraNodesToBrowse.Clear();
            Started = false;
            await historyReader.Terminate(source.Token, 30);
            await uaClient.WaitForOperations();
            ConfigureExtractor();
            uaClient.ResetVisitedNodes();
            await uaClient.BrowseNodeHierarchy(RootNode, HandleNode, source.Token);
            var synchTasks = await MapUAToDestinations();
            Looper.ScheduleTasks(synchTasks);
            Started = true;
            log.Information("Successfully restarted extractor");
        }
        /// <summary>
        /// Push nodes from the extraNodesToBrowse queue.
        /// </summary>
        public async Task PushExtraNodes()
        {
            if (extraNodesToBrowse.Any())
            {
                var nodesToBrowse = new List<NodeId>();
                while (extraNodesToBrowse.TryDequeue(out NodeId id))
                {
                    nodesToBrowse.Add(id);
                }
                await uaClient.BrowseNodeHierarchy(nodesToBrowse.Distinct(), HandleNode, source.Token);
                var historyTasks = await MapUAToDestinations();
                Looper.ScheduleTasks(historyTasks);
            }
        }
        /// <summary>
        /// Terminate history, waiting for timeout seconds
        /// </summary>
        /// <param name="timeout">Seconds to wait before returning failure</param>
        /// <returns>True if history was terminated successfully</returns>
        public Task<bool> TerminateHistory(int timeout)
        {
            return historyReader.Terminate(source.Token, timeout);
        }
        /// <summary>
        /// Closes the extractor, mainly just shutting down the opcua client and waiting for a clean loss of connection.
        /// </summary>
        public void Close()
        {
            source.Cancel();
            if (!uaClient.Started) return;
            try
            {
                uaClient.Close();
            }
            catch (ServiceResultException e)
            {
                ExtractorUtils.LogException(
                    ExtractorUtils.HandleServiceResult(e, ExtractorUtils.SourceOp.CloseSession),
                    "",
                    "");
            }
            uaClient.WaitForOperations().Wait(10000);
            log.Information("Extractor closed");
        }
        /// <summary>
        /// Get uniqueId from uaClient
        /// </summary>
        /// <param name="id">NodeId to convert</param>
        /// <param name="index">Index to use for uniqueId</param>
        /// <returns>Converted uniqueId</returns>
        public string GetUniqueId(NodeId id, int index = -1)
        {
            return uaClient.GetUniqueId(id, index);
        }

        /// <summary>
        /// Get the unique reference id, on the form [prefix][reference-name];[sourceId];[targetId]
        /// </summary>
        /// <param name="reference">Reference to get id for</param>
        /// <returns>String reference id</returns>
        public string GetRelationshipId(BufferedReference reference)
        {
            return uaClient.GetRelationshipId(reference);
        }
        /// <summary>
        /// Calls the ConvertToString method on UAClient. This uses the namespaceTable, so it cannot be static.
        /// </summary>
        /// <param name="value">Value to convert</param>
        /// <returns>Converted value</returns>
        public string ConvertToString(object value)
        {
            return uaClient.ConvertToString(value);
        }
        /// <summary>
        /// Read properties for the given list of BufferedNode. This is intelligent,
        /// and keeps track of which properties are in the process of being read,
        /// to prevent multiple pushers from starting PropertyRead operations at the same time.
        /// If this is called on a given node twice in short time, the second call
        /// waits on the first.
        /// </summary>
        /// <param name="nodes">Nodes to get properties for</param>
        public async Task ReadProperties(IEnumerable<BufferedNode> nodes)
        {
            Task newTask = null;
            List<Task> tasksToWaitFor;
            lock (propertySetLock)
            {
                nodes = nodes.Where(node => !pendingProperties.Contains(node.Id) && !node.PropertiesRead).ToList();
                if (nodes.Any())
                {
                    newTask = Task.Run(() => uaClient.GetNodeProperties(nodes, source.Token));
                    propertyReadTasks.Add(newTask);
                }

                foreach (var node in nodes)
                {
                    pendingProperties.Add(node.Id);
                }

                tasksToWaitFor = propertyReadTasks.ToList();
            }

            await Task.WhenAll(tasksToWaitFor);
            lock (propertySetLock)
            {
                if (newTask != null)
                {
                    propertyReadTasks.Remove(newTask);
                }
                if (!pendingProperties.Any()) return;
                foreach (var node in nodes)
                {
                    node.PropertiesRead = true;
                    pendingProperties.Remove(node.Id);
                }
            }
        }

        /// <summary>
        /// Returns a task running history for both data and events.
        /// </summary>
        public async Task RestartHistory()
        {
            if (!config.History.Enabled && !config.Events.History) return;
            await Task.WhenAll(Task.Run(async () =>
            {
                await historyReader.FrontfillEvents(State.EmitterStates.Where(state => state.IsFrontfilling), source.Token);
                if (config.History.Backfill)
                {
                    await historyReader.BackfillEvents(State.EmitterStates.Where(state => state.IsBackfilling), source.Token);
                }
            }), Task.Run(async () =>
            {
                await historyReader.FrontfillData(
                    State.NodeStates.Where(state => state.IsFrontfilling).ToList(), source.Token);
                if (config.History.Backfill)
                {
                    await historyReader.BackfillData(
                        State.NodeStates.Where(state => state.IsBackfilling).ToList(), source.Token);
                }
            }));
        }
        /// <summary>
        /// Redo browse, then schedule history on the looper.
        /// </summary>
        public async Task Rebrowse()
        {
            // If we are updating we want to re-discover nodes in order to run them through mapping again.
            await uaClient.BrowseNodeHierarchy(RootNode, HandleNode, source.Token,
                !config.Extraction.Update.AnyUpdate);
            var historyTasks = await MapUAToDestinations();
            Looper.ScheduleTasks(historyTasks);
        }

        public async Task WaitForSubscriptions(int timeout = 100)
        {
            int time = 0;
            while (!subscribeFlag && subscribed < 2 && time++ < timeout) await Task.Delay(100);
            if (time >= timeout && !subscribeFlag && subscribed < 2)
            {
                throw new TimeoutException("Waiting for push timed out");
            }
            log.Debug("Waited {s} milliseconds for subscriptions", time * 100);
        }
        public Dictionary<string, string> GetExtraMetadata(BufferedNode node)
        {
            if (node == null) return null;
            Dictionary<string, string> fields = null;
            if (node is BufferedVariable variable)
            {
                fields = DataTypeManager.GetAdditionalMetadata(variable);
            }
            if (config.Extraction.NodeTypes.Metadata)
            {
                fields ??= new Dictionary<string, string>();
                if (node.NodeType?.Name != null)
                {
                    fields["TypeDefinition"] = node.NodeType.Name;
                }
            }
            return fields;

        }
        #endregion

        #region Mapping
        /// <summary>
        /// Empties the node queue, pushing nodes to each destination, and starting subscriptions and history.
        /// This is the entry point for mapping on the extractor.
        /// </summary>
        /// <returns>A list of history tasks</returns>
        private async Task<IEnumerable<Task>> MapUAToDestinations()
        {
            var nodes = await GetNodesFromQueue();
            nodes.ClearRaw();

            IEnumerable<BufferedReference> references = null;
            if (config.Extraction.Relationships.Enabled)
            {
                references = await GetRelationshipData(nodes);
            }

            if (!nodes.Objects.Any() && !nodes.Timeseries.Any() && !nodes.Variables.Any() && (references == null || !references.Any()))
            {
                log.Information("Mapping resulted in no new nodes");
                return Array.Empty<Task>();
            }


            log.Information("Map {obj} objects, and {ts} destination timeseries, representing {var} variables, to destinations",
                nodes.Objects.Count, nodes.Timeseries.Count, nodes.Variables.Count);

            Streamer.AllowData = State.NodeStates.Any();

            await PushNodes(nodes.Objects, nodes.Timeseries, references);

            // Changed flag means that it already existed, so we avoid synchronizing these.
            var historyTasks = Synchronize(nodes.Variables.Where(var => !var.Changed));
            Starting.Set(0);
            return historyTasks;
        }
        /// <summary>
        /// Set up extractor once UAClient is started. This resets the internal state of the extractor.
        /// </summary>
        private void ConfigureExtractor()
        {
            RootNode = config.Extraction.RootNode.ToNodeId(uaClient, ObjectIds.ObjectsFolder);

            DataTypeManager.Configure();

            if (config.Extraction.NodeMap != null)
            {
                foreach (var kvp in config.Extraction.NodeMap)
                {
                    uaClient.AddNodeOverride(kvp.Value.ToNodeId(uaClient), kvp.Key);
                }
            }

            foreach (var state in State.NodeStates)
            {
                state.RestartHistory();
            }

            foreach (var state in State.EmitterStates)
            {
                state.RestartHistory();
            }
            if (config.Events.Enabled)
            {
                Streamer.AllowEvents = true;
                var eventFields = uaClient.GetEventFields(source.Token);
                foreach (var field in eventFields)
                {
                    State.ActiveEvents[field.Key] = field.Value;
                }
                if (config.Events.EmitterIds != null && config.Events.EmitterIds.Any())
                {
                    var histEmitterIds = new HashSet<NodeId>((config.Events.HistorizingEmitterIds ?? Array.Empty<ProtoNodeId>())
                        .Select(proto => proto.ToNodeId(uaClient, ObjectIds.Server)));
                    foreach (var id in config.Events.EmitterIds.Select(proto => proto.ToNodeId(uaClient, ObjectIds.Server)))
                    {
                        var history = (histEmitterIds.Contains(id)) && config.Events.History;
                        State.SetEmitterState(new EventExtractionState(this, id, history,
                            history && config.History.Backfill, StateStorage != null && config.StateStorage.Interval > 0));
                    }
                }
                var serverNode = uaClient.GetServerNode(source.Token);
                if ((serverNode.EventNotifier & EventNotifiers.SubscribeToEvents) != 0)
                {
                    var history = (serverNode.EventNotifier & EventNotifiers.HistoryRead) != 0 && config.Events.History;
                    State.SetEmitterState(new EventExtractionState(this, serverNode.Id, history,
                        history && config.History.Backfill, StateStorage != null && config.StateStorage.Interval > 0));
                }
            }
        }

        private class BrowseResult
        {
            /// <summary>
            /// All nodes that should be mapped to destination objects
            /// </summary>
            public List<BufferedNode> Objects { get;} = new List<BufferedNode>();
            /// <summary>
            /// All nodes that should be mapped to destination variables
            /// </summary>
            public List<BufferedVariable> Timeseries { get; } = new List<BufferedVariable>();
            /// <summary>
            /// All source system variables that should be read from
            /// </summary>
            public List<BufferedVariable> Variables { get; } = new List<BufferedVariable>();
            /// <summary>
            /// All source system objects
            /// </summary>
            public List<BufferedNode> RawObjects { get; private set; } = new List<BufferedNode>();
            /// <summary>
            /// All source system variables
            /// </summary>
            public List<BufferedVariable> RawVariables { get; private set; } = new List<BufferedVariable>();
            /// <summary>
            /// Helps free up memory, especially on re-browse
            /// </summary>
            public void ClearRaw()
            {
                RawObjects = null;
                RawVariables = null;
            }
        }

        private async Task GetNodeData(UpdateConfig update, BrowseResult result)
        {
            log.Information("Getting data for {NumVariables} variables and {NumObjects} objects",
                result.RawVariables.Count, result.RawObjects.Count);

            var nodes = result.RawObjects.Concat(result.RawVariables);

            if (update.Objects.Metadata || update.Variables.Metadata)
            {
                var toReadProperties = nodes
                    .Where(node => State.IsMappedNode(node.Id)
                        && (update.Objects.Metadata && !node.IsVariable
                            || update.Variables.Metadata && node.IsVariable))
                    .ToList();
                if (toReadProperties.Any())
                {
                    await ReadProperties(toReadProperties);
                }
            }
            await Task.Run(() => uaClient.ReadNodeData(nodes, source.Token));

            var extraMetaTasks = new List<Task>();
            extraMetaTasks.Add(DataTypeManager.GetDataTypeMetadataAsync(result.RawVariables.Select(variable => variable.DataType.Raw).ToHashSet(), source.Token));
            if (config.Extraction.NodeTypes.Metadata)
            {
                extraMetaTasks.Add(uaClient.ObjectTypeManager.GetObjectTypeMetadataAsync(source.Token));
            }
            await Task.WhenAll(extraMetaTasks);
        }

        private IEnumerable<BufferedNode> FilterObjects(UpdateConfig update, IEnumerable<BufferedNode> rawObjects)
        {
            foreach (var node in rawObjects)
            {
                if (update.AnyUpdate)
                {
                    var oldChecksum = State.GetNodeChecksum(node.Id);
                    if (oldChecksum != null)
                    {
                        node.Changed = oldChecksum != node.GetUpdateChecksum(update.Objects, config.Extraction.DataTypes.DataTypeMetadata,
                            config.Extraction.NodeTypes.Metadata);
                        if (node.Changed)
                        {

                            State.AddActiveNode(node, update.Objects, config.Extraction.DataTypes.DataTypeMetadata,
                                config.Extraction.NodeTypes.Metadata);
                            yield return node;
                        }
                        continue;
                    }
                }
                log.Verbose(node.ToDebugDescription());

                State.AddActiveNode(node, update.Objects, config.Extraction.DataTypes.DataTypeMetadata,
                    config.Extraction.NodeTypes.Metadata);
                yield return node;
            }
        }

        private void InitEventStates(BrowseResult result)
        {
            foreach (var node in result.Objects.Concat(result.Variables))
            {
                if ((node.EventNotifier & EventNotifiers.SubscribeToEvents) == 0) continue;
                if (State.GetEmitterState(node.Id) != null) continue;
                bool history = (node.EventNotifier & EventNotifiers.HistoryRead) != 0 && config.Events.History;
                var eventState = new EventExtractionState(this, node.Id, history, history && config.History.Backfill,
                    StateStorage != null && config.StateStorage.Interval > 0);
                State.SetEmitterState(eventState);
            }
        }

        private void FilterVariables(UpdateConfig update, BrowseResult result)
        {
            foreach (var node in result.RawVariables)
            {
                if (!DataTypeManager.AllowTSMap(node)) continue;
                if (update.AnyUpdate)
                {
                    var oldChecksum = State.GetNodeChecksum(node.Id);
                    if (oldChecksum != null)
                    {
                        node.Changed = oldChecksum != node.GetUpdateChecksum(update.Variables, config.Extraction.DataTypes.DataTypeMetadata,
                            config.Extraction.NodeTypes.Metadata);

                        if (node.Changed)
                        {
                            var oldState = State.GetNodeState(node.Id);
                            State.AddActiveNode(node, update.Variables, config.Extraction.DataTypes.DataTypeMetadata,
                                config.Extraction.NodeTypes.Metadata);
                            if (oldState.IsArray)
                            {
                                var children = node.CreateArrayChildren();
                                foreach (var child in children)
                                {
                                    child.Changed = true;
                                    result.Timeseries.Add(child);
                                }
                                result.Objects.Add(node);
                            }
                            else
                            {
                                result.Timeseries.Add(node);
                                result.Variables.Add(node);
                            }
                        }
                        continue;
                    }
                }
                log.Verbose(node.ToDebugDescription());
                result.Variables.Add(node);
                var state = new NodeExtractionState(this, node, node.Historizing, node.Historizing && config.History.Backfill,
                    StateStorage != null && config.StateStorage.Interval > 0);

                State.AddActiveNode(node, update.Variables, config.Extraction.DataTypes.DataTypeMetadata,
                    config.Extraction.NodeTypes.Metadata);
                if (state.IsArray)
                {
                    var children = node.CreateArrayChildren();
                    foreach (var child in children)
                    {
                        result.Timeseries.Add(child);
                        var uniqueId = GetUniqueId(child.Id, child.Index);
                        State.SetNodeState(state, uniqueId);
                        State.RegisterNode(node.Id, uniqueId);
                    }
                    result.Objects.Add(node);
                }
                else
                {
                    State.SetNodeState(state);
                    result.Timeseries.Add(node);
                }
            }
        }

        /// <summary>
        /// Read nodes from commonQueue and sort them into lists of context objects, destination timeseries and source variables
        /// </summary>
        private async Task<BrowseResult> GetNodesFromQueue()
        {
            var result = new BrowseResult();
            var nodeMap = new Dictionary<NodeId, BufferedNode>();

            while (commonQueue.TryDequeue(out BufferedNode buffer))
            {
                if (buffer.IsVariable && buffer is BufferedVariable buffVar)
                {
                    if (buffVar.IsProperty)
                    {
                        nodeMap.TryGetValue(buffVar.ParentId, out BufferedNode parent);
                        if (parent == null) continue;
                        if (parent.Properties == null)
                        {
                            parent.Properties = new List<BufferedVariable>();
                        }
                        parent.Properties.Add(buffVar);
                    }
                    else
                    {
                        result.RawVariables.Add(buffVar);
                    }
                }
                else
                {
                    result.RawObjects.Add(buffer);
                }
                nodeMap.Add(buffer.Id, buffer);
            }

            var update = config.Extraction.Update;
            
            await GetNodeData(update, result);

            result.Objects.AddRange(FilterObjects(update, result.RawObjects));
            InitEventStates(result);
            FilterVariables(update, result);

            return result;
        }
        /// <summary>
        /// Push nodes to given pusher
        /// </summary>
        /// <param name="objects">Object type nodes to push</param>
        /// <param name="timeseries">Variable type nodes to push</param>
        /// <param name="pusher">Destination to push to</param>
        /// <param name="initial">True if this counts as initialization of the pusher</param>
        /// <param name="initMissing">Whether or not to initialize nodes with missing ranges to empty</param>
        public async Task PushNodes(
            IEnumerable<BufferedNode> objects,
            IEnumerable<BufferedVariable> timeseries,
            IEnumerable<BufferedReference> references,
            IPusher pusher, bool initial, bool initMissing)
        {
            if (pusher == null) throw new ArgumentNullException(nameof(pusher));
            if (pusher.NoInit)
            {
                log.Warning("Skipping pushing on pusher {name}", pusher.GetType());
                pusher.Initialized = false;
                pusher.NoInit = false;
                pusher.PendingNodes.AddRange(objects);
                pusher.PendingNodes.AddRange(timeseries);
                if (references != null)
                {
                    pusher.PendingReferences.AddRange(references);
                }
                return;
            }

            var tasks = new List<Task<bool>>();
            if (objects.Any() || timeseries.Any())
            {
                tasks.Add(pusher.PushNodes(objects, timeseries, config.Extraction.Update, source.Token));
            }
            if (references != null && references.Any())
            {
                tasks.Add(pusher.PushReferences(references, source.Token));
            }

            var results = await Task.WhenAll(tasks);
            var result = results.All(res => res);
            if (!result)
            {
                log.Error("Failed to push nodes on pusher {name}", pusher.GetType());
                pusher.Initialized = false;
                pusher.DataFailing = true;
                pusher.EventsFailing = true;
                pusher.PendingNodes.AddRange(objects);
                pusher.PendingNodes.AddRange(timeseries);
                if (references != null)
                {
                    pusher.PendingReferences.AddRange(references);
                }
                return;
            }

            if (pusher.BaseConfig.ReadExtractedRanges)
            {
                var statesToSync = timeseries
                    .Select(ts => ts.Id)
                    .Distinct()
                    .Select(id => State.GetNodeState(id))
                    .Where(state => state.FrontfillEnabled);
                var initResults = await Task.WhenAll(pusher.InitExtractedRanges(statesToSync, config.History.Backfill, initMissing, source.Token), 
                    pusher.InitExtractedEventRanges(State.EmitterStates.Where(state => state.FrontfillEnabled),
                        config.History.Backfill,
                        initMissing,
                        source.Token));
                if (!initResults.All(res => res))
                {
                    log.Error("Initialization of extracted ranges failed for pusher {name}", pusher.GetType());
                    pusher.Initialized = false;
                    pusher.DataFailing = true;
                    pusher.EventsFailing = true;
                    pusher.PendingNodes.AddRange(timeseries
                        .DistinctBy(ts => ts.Id)
                        .Where(ts => State.GetNodeState(ts.Id)?.FrontfillEnabled ?? false));
                    if (references != null)
                    {
                        pusher.PendingReferences.AddRange(references);
                    }
                    return;
                }
            }

            pusher.Initialized |= initial;
        }

        private async Task<IEnumerable<BufferedReference>> GetRelationshipData(BrowseResult nodes)
        {
            var references = await referenceTypeManager.GetReferencesAsync(nodes.Objects.Concat(nodes.Variables).DistinctBy(node => node.Id),
                    ReferenceTypeIds.NonHierarchicalReferences, source.Token);

            if (config.Extraction.Relationships.Hierarchical)
            {
                var nodeMap = nodes.Objects.Concat(nodes.Variables)
                    .Where(node => !(node is BufferedVariable variable) || variable.Index == -1)
                    .DistinctBy(node => node.Id)
                    .ToDictionary(node => node.Id);
                var hierarchicalReferences = new List<BufferedReference>();
                while (referenceQueue.TryDequeue(out var pair))
                {
                    // The child should always be in the list of mapped nodes here
                    if (!nodeMap.TryGetValue(uaClient.ToNodeId(pair.Desc.NodeId), out var childNode)) continue;
                    if (childNode == null || childNode is BufferedVariable childVar && childVar.IsProperty) continue;

                    hierarchicalReferences.Add(new BufferedReference(pair.Desc, pair.ParentId, childNode, referenceTypeManager, false));
                    if (config.Extraction.Relationships.InverseHierarchical)
                    {
                        hierarchicalReferences.Add(new BufferedReference(pair.Desc, pair.ParentId, childNode, referenceTypeManager, true));
                    }
                }
                references = references.Concat(hierarchicalReferences);
            }

            await referenceTypeManager.GetReferenceTypeDataAsync(source.Token);
            return references.Distinct();
        }
        /// <summary>
        /// Push given lists of nodes to pusher destinations, and fetches latest timestamp for relevant nodes.
        /// </summary>
        /// <param name="objects">Objects to synchronize with destinations</param>
        /// <param name="timeseries">Variables to synchronize with destinations</param>
        /// <param name="references">References to synchronize with destinations</param>
        private async Task PushNodes(IEnumerable<BufferedNode> objects,
            IEnumerable<BufferedVariable> timeseries,
            IEnumerable<BufferedReference> references)
        {
            var newStates = timeseries
                .Select(ts => ts.Id)
                .Distinct()
                .Select(id => State.GetNodeState(id));

            bool initial = objects.Count() + timeseries.Count() == State.NumActiveNodes;

            var pushTasks = pushers.Select(pusher => PushNodes(objects, timeseries, references, pusher, initial, false));

            if (StateStorage != null && config.StateStorage.Interval > 0)
            {
                if (Streamer.AllowEvents)
                {
                    pushTasks = pushTasks.Append(StateStorage.RestoreExtractionState(
                        State.EmitterStates.Where(state => state.FrontfillEnabled).ToDictionary(state => state.Id),
                        config.StateStorage.EventStore,
                        false,
                        source.Token));
                }

                if (Streamer.AllowData)
                {
                    pushTasks = pushTasks.Append(StateStorage.RestoreExtractionState(
                        newStates.Where(state => state.FrontfillEnabled).ToDictionary(state => state.Id),
                        config.StateStorage.VariableStore,
                        false,
                        source.Token));
                }
            }

            pushTasks = pushTasks.ToList();
            await Task.WhenAll(pushTasks);

            if (initial)
            {
                trackedAssets.Set(objects.Count());
                trackedTimeseres.Set(timeseries.Count());
            }
            else
            {
                trackedAssets.Inc(objects.Count());
                trackedTimeseres.Inc(timeseries.Count());
            }

            foreach (var state in newStates.Concat<UAHistoryExtractionState>(State.EmitterStates))
            {
                state.FinalizeRangeInit();
            }
        }
        /// <summary>
        /// Subscribe to event changes, then run history.
        /// </summary>
        /// <param name="nodes">Nodes to subscribe to events for</param>
        private async Task SynchronizeEvents()
        {
            await Task.Run(() => uaClient.SubscribeToEvents(State.EmitterStates,
                Streamer.EventSubscriptionHandler, source.Token));
            Interlocked.Increment(ref subscribed);
            if (!State.NodeStates.Any() || subscribed > 1) subscribeFlag = true;
            if (!config.Events.History) return;
            if (pushers.Any(pusher => pusher.Initialized))
            {
                await historyReader.FrontfillEvents(State.EmitterStates.Where(state => state.IsFrontfilling), source.Token);
                if (config.History.Backfill)
                {
                    await historyReader.BackfillEvents(State.EmitterStates.Where(state => state.IsBackfilling), source.Token);
                }
            }
            else
            {
                log.Information("Skipping event history due to no initialized pushers");
            }
        }
        /// <summary>
        /// Subscribe to data changes, then run history.
        /// </summary>
        /// <param name="states">States to subscribe to</param>
        private async Task SynchronizeNodes(IEnumerable<NodeExtractionState> states)
        {
            await Task.Run(() => uaClient.SubscribeToNodes(states, Streamer.DataSubscriptionHandler, source.Token));
            Interlocked.Increment(ref subscribed);
            if (!State.EmitterStates.Any() || subscribed > 1) subscribeFlag = true;
            if (!config.History.Enabled) return;
            if (pushers.Any(pusher => pusher.Initialized))
            {
                await historyReader.FrontfillData(states.Where(state => state.IsFrontfilling), source.Token);
                if (config.History.Backfill)
                {
                    await historyReader.BackfillData(states.Where(state => state.IsBackfilling), source.Token);
                }
            }
            else
            {
                log.Information("Skipping datapoints history due to no initialized pushers");
            }
        }
        /// <summary>
        /// Start synchronization of given list of variables with the server.
        /// </summary>
        /// <param name="variables">Variables to synchronize</param>
        /// <param name="objects">Recently added objects, used for event subscriptions</param>
        /// <returns>Two tasks, one for data and one for events</returns>
        private IEnumerable<Task> Synchronize(IEnumerable<BufferedVariable> variables)
        {
            var states = variables.Select(ts => ts.Id).Distinct().Select(id => State.GetNodeState(id));

            log.Information("Synchronize {NumNodesToSynch} nodes", variables.Count());
            var tasks = new List<Task>();
            // Create tasks to subscribe to nodes, then start history read. We might lose data if history read finished before subscriptions were created.
            if (states.Any())
            {
                tasks.Add(SynchronizeNodes(states));
            }
            if (State.EmitterStates.Any())
            {
                tasks.Add(SynchronizeEvents());
            }

            if (config.Extraction.EnableAuditDiscovery)
            {
                uaClient.SubscribeToAuditEvents(AuditEventSubscriptionHandler);
            }
            return tasks;
        }

        #endregion

        #region Handlers
        /// <summary>
        /// Callback for the browse operation, creates <see cref="BufferedNode"/>s and enqueues them.
        /// </summary>
        /// <param name="node">Description of the node to be handled</param>
        /// <param name="parentId">Id of the parent node</param>
        private void HandleNode(ReferenceDescription node, NodeId parentId)
        {
            bool mapped = false;
            log.Verbose("HandleNode {parent} {node}", parentId, node);

            if (node.NodeClass == NodeClass.Object)
            {
                var bufferedNode = new BufferedNode(uaClient.ToNodeId(node.NodeId),
                        node.DisplayName.Text, parentId);

                if (node.TypeDefinition != null && !node.TypeDefinition.IsNull)
                {
                    bufferedNode.NodeType = uaClient.ObjectTypeManager.GetObjectType(uaClient.ToNodeId(node.TypeDefinition), false);
                }
                log.Verbose("HandleNode Object {name}", bufferedNode.DisplayName);
                State.RegisterNode(bufferedNode.Id, GetUniqueId(bufferedNode.Id));
                commonQueue.Enqueue(bufferedNode);
                mapped = true;
            }
            else if (node.NodeClass == NodeClass.Variable)
            {
                var bufferedNode = new BufferedVariable(uaClient.ToNodeId(node.NodeId),
                        node.DisplayName.Text, parentId);
                
                if (IsProperty(node))
                {
                    bufferedNode.IsProperty = true;
                    // Properties do not have children themselves in OPC-UA,
                    // but mapped variables might.
                    bufferedNode.PropertiesRead = node.TypeDefinition == VariableTypeIds.PropertyType;
                }
<<<<<<< HEAD
                else if (node.TypeDefinition != null && !node.TypeDefinition.IsNull)
                {
                    bufferedNode.NodeType = uaClient.ObjectTypeManager.GetObjectType(uaClient.ToNodeId(node.TypeDefinition), true);
=======
                else
                {
                    mapped = true;
>>>>>>> 1ffe0474
                }
                State.RegisterNode(bufferedNode.Id, GetUniqueId(bufferedNode.Id));
                log.Verbose("HandleNode Variable {name}", bufferedNode.DisplayName);
                commonQueue.Enqueue(bufferedNode);
            }

            if (mapped && config.Extraction.Relationships.Enabled && config.Extraction.Relationships.Hierarchical)
            {
                if (parentId == null || parentId.IsNullNodeId) return;
                referenceQueue.Enqueue((node, parentId));
            }
        }

        private bool IsProperty(ReferenceDescription node)
        {
            if (node.TypeDefinition == VariableTypeIds.PropertyType)
            {
                return true;
            }

            var name = node.DisplayName?.Text;
            if (propertyNameFilter != null
                && name != null
                && propertyNameFilter.IsMatch(name))
            {
                return true;
            }

            if (propertyIdFilter != null
                && node.NodeId.IdType == IdType.String
                && node.NodeId.Identifier is string id
                && propertyIdFilter.IsMatch(id))
            {
                return true;
            }

            return false;
        }

        /// <summary>
        /// Handle subscription callback for audit events (AddReferences/AddNodes). Triggers partial re-browse when necessary
        /// </summary>
        private void AuditEventSubscriptionHandler(MonitoredItem item, MonitoredItemNotificationEventArgs eventArgs)
        {
            if (!(eventArgs.NotificationValue is EventFieldList triggeredEvent))
            {
                log.Warning("No event in event subscription notification: {}", item.StartNodeId);
                return;
            }

            var eventFields = triggeredEvent.EventFields;
            if (!(item.Filter is EventFilter filter))
            {
                log.Warning("Triggered event without filter");
                return;
            }
            int eventTypeIndex = filter.SelectClauses.FindIndex(atr => atr.TypeDefinitionId == ObjectTypeIds.BaseEventType
                                                                       && atr.BrowsePath[0] == BrowseNames.EventType);
            if (eventTypeIndex < 0)
            {
                log.Warning("Triggered event has no type, ignoring");
                return;
            }
            var eventType = eventFields[eventTypeIndex].Value as NodeId;
            if (eventType == null || eventType != ObjectTypeIds.AuditAddNodesEventType && eventType != ObjectTypeIds.AuditAddReferencesEventType)
            {
                log.Warning("Non-audit event triggered on audit event listener");
                return;
            }

            if (eventType == ObjectTypeIds.AuditAddNodesEventType)
            {
                // This is a neat way to get the contents of the event, which may be fairly complicated (variant of arrays of extensionobjects)
                using (var e = new AuditAddNodesEventState(null))
                {
                    e.Update(uaClient.SystemContext, filter.SelectClauses, triggeredEvent);
                    if (e.NodesToAdd?.Value == null)
                    {
                        log.Warning("Missing NodesToAdd object on AddNodes event");
                        return;
                    }

                    var addedNodes = e.NodesToAdd.Value;

                    var relevantIds = addedNodes.Where(added => added != null &&
                        (added.NodeClass == NodeClass.Variable || added.NodeClass == NodeClass.Object)
                        && (added.TypeDefinition != VariableTypeIds.PropertyType)
                        && (State.IsMappedNode(uaClient.ToNodeId(added.ParentNodeId))))
                        .Select(added => uaClient.ToNodeId(added.ParentNodeId))
                        .Distinct();
                    if (!relevantIds.Any())
                    {
                        log.Debug("No relevant nodes in addNodes audit event");
                        return;
                    }
                    log.Information("Trigger rebrowse on {numnodes} node ids due to addNodes event", relevantIds.Count());

                    foreach (var id in relevantIds)
                    {
                        extraNodesToBrowse.Enqueue(id);
                    }
                }

                Looper.ScheduleUpdate();
                return;
            }

            using (var ev = new AuditAddReferencesEventState(null))
            {
                ev.Update(uaClient.SystemContext, filter.SelectClauses, triggeredEvent);

                if (ev.ReferencesToAdd?.Value == null)
                {
                    log.Warning("Missing ReferencesToAdd object on AddReferences event");
                    return;
                }

                var addedReferences = ev.ReferencesToAdd.Value;

                var relevantRefIds = addedReferences.Where(added =>
                    (added.IsForward && State.IsMappedNode(uaClient.ToNodeId(added.SourceNodeId))))
                    .Select(added => uaClient.ToNodeId(added.SourceNodeId))
                    .Distinct();

                if (!relevantRefIds.Any())
                {
                    log.Debug("No relevant nodes in addReferences audit event");
                    return;
                }

                log.Information("Trigger rebrowse on {numnodes} node ids due to addReference event", relevantRefIds.Count());

                foreach (var id in relevantRefIds)
                {
                    extraNodesToBrowse.Enqueue(id);
                }
            }

            Looper.ScheduleUpdate();
        }
        #endregion

        public void Dispose()
        {
            Dispose(true);
            GC.SuppressFinalize(this);
        }

        protected virtual void Dispose(bool disposing)
        {
            if (disposing)
            {
                Starting.Set(0);
                source?.Cancel();
                source?.Dispose();
                Looper?.Dispose();
            }
        }
    }
}<|MERGE_RESOLUTION|>--- conflicted
+++ resolved
@@ -1040,7 +1040,7 @@
             {
                 var bufferedNode = new BufferedVariable(uaClient.ToNodeId(node.NodeId),
                         node.DisplayName.Text, parentId);
-                
+
                 if (IsProperty(node))
                 {
                     bufferedNode.IsProperty = true;
@@ -1048,15 +1048,13 @@
                     // but mapped variables might.
                     bufferedNode.PropertiesRead = node.TypeDefinition == VariableTypeIds.PropertyType;
                 }
-<<<<<<< HEAD
-                else if (node.TypeDefinition != null && !node.TypeDefinition.IsNull)
-                {
-                    bufferedNode.NodeType = uaClient.ObjectTypeManager.GetObjectType(uaClient.ToNodeId(node.TypeDefinition), true);
-=======
                 else
                 {
                     mapped = true;
->>>>>>> 1ffe0474
+                    if (node.TypeDefinition != null && !node.TypeDefinition.IsNull)
+                    {
+                        bufferedNode.NodeType = uaClient.ObjectTypeManager.GetObjectType(uaClient.ToNodeId(node.TypeDefinition), true);
+                    }
                 }
                 State.RegisterNode(bufferedNode.Id, GetUniqueId(bufferedNode.Id));
                 log.Verbose("HandleNode Variable {name}", bufferedNode.DisplayName);
