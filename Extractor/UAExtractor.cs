--- conflicted
+++ resolved
@@ -111,11 +111,6 @@
             this.pushers = pushers.Where(pusher => pusher != null).ToList();
             log = provider.GetRequiredService<ILogger<UAExtractor>>();
 
-<<<<<<< HEAD
-            log = provider.GetRequiredService<ILogger<UAExtractor>>();
-
-=======
->>>>>>> e919c8fd
             log.LogDebug("Config:{NewLine}{Config}", Environment.NewLine, ExtractorUtils.ConfigToString(Config));
 
             this.uaClient.OnServerReconnect += UaClient_OnServerReconnect;
