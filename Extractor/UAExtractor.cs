--- conflicted
+++ resolved
@@ -449,11 +449,8 @@
         private async Task<IEnumerable<Task>> RunMapping(IEnumerable<NodeId> nodesToBrowse, bool ignoreVisited)
         {
             bool readFromOpc = true;
-<<<<<<< HEAD
-            NodeSources.NodeSourceResult result = null;
-=======
-            NodeSources.BrowseResult? result = null;
->>>>>>> e19d183b
+            NodeSources.NodeSourceResult? result = null;
+
             if (config.Cognite?.RawNodeBuffer?.Enable ?? false)
             {
                 log.Debug("Begin fetching data from CDF");
@@ -511,11 +508,7 @@
         /// This is the entry point for mapping on the extractor.
         /// </summary>
         /// <returns>A list of history tasks</returns>
-<<<<<<< HEAD
-        private async Task<IEnumerable<Task>> MapUAToDestinations(NodeSources.NodeSourceResult result)
-=======
-        private async Task<IEnumerable<Task>> MapUAToDestinations(NodeSources.BrowseResult? result)
->>>>>>> e19d183b
+        private async Task<IEnumerable<Task>> MapUAToDestinations(NodeSourceResult? result)
         {
             if (result == null) return Enumerable.Empty<Task>();
 
@@ -597,13 +590,8 @@
             {
                 log.Debug(trans.ToString());
             }
-<<<<<<< HEAD
             
             uaClient.Browser.IgnoreFilters = transformations.Where(trans => trans.Type == TransformationType.Ignore).Select(trans => trans.Filter).ToList();
-=======
-
-            uaClient.IgnoreFilters = transformations.Where(trans => trans.Type == TransformationType.Ignore).Select(trans => trans.Filter).ToList();
->>>>>>> e19d183b
             Transformations = transformations;
         }
 
