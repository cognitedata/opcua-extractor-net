/* Cognite Extractor for OPC-UA
Copyright (C) 2021 Cognite AS

This program is free software; you can redistribute it and/or
modify it under the terms of the GNU General Public License
as published by the Free Software Foundation; either version 2
of the License, or (at your option) any later version.

This program is distributed in the hope that it will be useful,
but WITHOUT ANY WARRANTY; without even the implied warranty of
MERCHANTABILITY or FITNESS FOR A PARTICULAR PURPOSE.  See the
GNU General Public License for more details.

You should have received a copy of the GNU General Public License
along with this program; if not, write to the Free Software
Foundation, Inc., 51 Franklin Street, Fifth Floor, Boston, MA  02110-1301, USA. */

using Cognite.Extractor.Common;
using Cognite.OpcUa.HistoryStates;
using Cognite.OpcUa.TypeCollectors;
using Cognite.OpcUa.Types;
using Opc.Ua;
using Opc.Ua.Client;
using Opc.Ua.Configuration;
using Prometheus;
using Serilog;
using System;
using System.Collections;
using System.Collections.Generic;
using System.Globalization;
using System.IO;
using System.Linq;
using System.Text;
using System.Threading;
using System.Threading.Tasks;

namespace Cognite.OpcUa
{
    /// <summary>
    /// Client managing the connection to the opcua server, and providing wrapper methods to simplify interaction with the server.
    /// </summary>
    public class UAClient : IDisposable, IUAClientAccess
    {
        protected FullConfig config { get; set; }
        protected Session? Session { get; set; }
        protected ApplicationConfiguration? AppConfig { get; set; }
        private ReverseConnectManager? reverseConnectManager;
        private SessionReconnectHandler? reconnectHandler;
        public DataTypeManager DataTypeManager { get; }
        public NodeTypeManager ObjectTypeManager { get; }

        private readonly object subscriptionLock = new object();
        private readonly Dictionary<NodeId, string> nodeOverrides = new Dictionary<NodeId, string>();
        public bool Started { get; private set; }
        private CancellationToken liveToken;
        private Dictionary<NodeId, HashSet<EventField>>? eventFields;

        private Dictionary<ushort, string> nsPrefixMap = new Dictionary<ushort, string>();

<<<<<<< HEAD
        public event EventHandler OnServerDisconnect;
        public event EventHandler OnServerReconnect;
=======
        public IEnumerable<NodeFilter>? IgnoreFilters { get; set; }

        public event EventHandler? OnServerDisconnect;
        public event EventHandler? OnServerReconnect;
>>>>>>> e19d183b

        private static readonly Counter connects = Metrics
            .CreateCounter("opcua_connects", "Number of times the client has connected to and mapped the opcua server");
        private static readonly Gauge connected = Metrics
            .CreateGauge("opcua_connected", "Whether or not the client is currently connected to the opcua server");
        private static readonly Counter attributeRequests = Metrics
            .CreateCounter("opcua_attribute_requests", "Number of attributes fetched from the server");
        private static readonly Gauge numSubscriptions = Metrics
            .CreateGauge("opcua_subscriptions", "Number of variables with an active subscription");
        private static readonly Counter numHistoryReads = Metrics
            .CreateCounter("opcua_history_reads", "Number of historyread operations performed");
        private static readonly Counter numBrowse = Metrics
            .CreateCounter("opcua_browse_operations", "Number of browse operations performed");
        private static readonly Counter attributeRequestFailures = Metrics
            .CreateCounter("opcua_attribute_request_failures", "Number of failed requests for attributes to OPC-UA");
        private static readonly Counter historyReadFailures = Metrics
            .CreateCounter("opcua_history_read_failures", "Number of failed history read operations");
        private static readonly Counter browseFailures = Metrics
            .CreateCounter("opcua_browse_failures", "Number of failures on browse operations");

        private readonly NodeMetricsManager? metricsManager;

        private readonly ILogger log = Log.Logger.ForContext(typeof(UAClient));

<<<<<<< HEAD
        public StringConverter StringConverter { get; } 
        public Browser Browser { get; }
=======
        public StringConverter StringConverter { get; }

>>>>>>> e19d183b

        /// <summary>
        /// Constructor, does not start the client.
        /// </summary>
        /// <param name="config">Full configuartion object</param>
        public UAClient(FullConfig config)
        {
            this.config = config;
            DataTypeManager = new DataTypeManager(this, config.Extraction.DataTypes);
            ObjectTypeManager = new NodeTypeManager(this);
            if (config.Metrics.Nodes != null)
            {
                metricsManager = new NodeMetricsManager(this, config.Source, config.Metrics.Nodes);
            }
            StringConverter = new StringConverter(this, config);
            Browser = new Browser(this, config);
        }
        #region Session management
        /// <summary>
        /// Entrypoint for starting the opcua Session. Must be called before any further requests can be made.
        /// </summary>
        public async Task Run(CancellationToken token)
        {
            liveToken = token;
            await StartSession();
            await StartNodeMetrics();
        }
        /// <summary>
        /// Close the Session, cleaning up any client data on the server
        /// </summary>
        public void Close()
        {
            reconnectHandler?.Dispose();
            reconnectHandler = null;
            if (Session != null && !Session.Disposed)
            {
                Session.Close(1000);
                Session.Dispose();
                Session = null;
            }
            connected.Set(0);
            Started = false;
        }

        /// <summary>
        /// Load XML configuration file, override certain fields with environment variables if set.
        /// </summary>
        protected async Task LoadAppConfig()
        {
            var application = new ApplicationInstance
            {
                ApplicationName = ".NET OPC-UA Extractor",
                ApplicationType = ApplicationType.Client,
                ConfigSectionName = "opc.ua.net.extractor"
            };
            log.Information("Load OPC-UA Configuration from {root}/opc.ua.net.extractor.Config.xml", config.Source.ConfigRoot);
            try
            {
                AppConfig = await application.LoadApplicationConfiguration($"{config.Source.ConfigRoot}/opc.ua.net.extractor.Config.xml", false);
            }
            catch (ServiceResultException exc)
            {
                throw new ExtractorFailureException("Failed to load OPC-UA xml configuration file", exc);
            }
            catch (DirectoryNotFoundException dex)
            {
                throw new ExtractorFailureException(
                    $"Failed to load OPC-UA xml configuration, the {config.Source.ConfigRoot} directory does not exist", dex);
            }
            catch (IOException exc)
            {
                throw new ExtractorFailureException("Failed to load OPC-UA xml configuration file", exc);
            }

            string certificateDir = Environment.GetEnvironmentVariable("OPCUA_CERTIFICATE_DIR");
            if (!string.IsNullOrEmpty(certificateDir))
            {
                AppConfig.SecurityConfiguration.TrustedIssuerCertificates.StorePath = $"{certificateDir}/pki/issuer";
                AppConfig.SecurityConfiguration.TrustedPeerCertificates.StorePath = $"{certificateDir}/pki/trusted";
                AppConfig.SecurityConfiguration.RejectedCertificateStore.StorePath = $"{certificateDir}/pki/rejected";
            }

            bool validAppCert = await application.CheckApplicationInstanceCertificate(false, 0);
            if (!validAppCert)
            {
                log.Warning("Missing application certificate, using insecure connection.");
            }
            else
            {
                AppConfig.ApplicationUri = X509Utils.GetApplicationUriFromCertificate(
                    AppConfig.SecurityConfiguration.ApplicationCertificate.Certificate);
                config.Source.AutoAccept |= AppConfig.SecurityConfiguration.AutoAcceptUntrustedCertificates;
                AppConfig.CertificateValidator.CertificateValidation += CertificateValidationHandler;
            }
        }

        private async Task CreateSessionDirect()
        {
            log.Information("Attempt to select endpoint from: {EndpointURL}", config.Source.EndpointUrl);
            EndpointDescription selectedEndpoint;
            try
            {
                selectedEndpoint = CoreClientUtils.SelectEndpoint(config.Source.EndpointUrl, config.Source.Secure);
            }
            catch (ServiceResultException ex)
            {
                throw ExtractorUtils.HandleServiceResult(log, ex, ExtractorUtils.SourceOp.SelectEndpoint);
            }
            var endpointConfiguration = EndpointConfiguration.Create(AppConfig);
            var endpoint = new ConfiguredEndpoint(null, selectedEndpoint, endpointConfiguration);
            var identity = AuthenticationUtils.GetUserIdentity(config.Source);
            log.Information("Attempt to connect to endpoint with security: {SecurityPolicyUri} using user identity {idt}",
                endpoint.Description.SecurityPolicyUri,
                identity.DisplayName);
            try
            {
                if (Session?.Connected ?? false)
                {
                    Session.Close();
                }
                Session?.Dispose();


                Session = await Session.Create(
                    AppConfig,
                    endpoint,
                    false,
                    ".NET OPC-UA Extractor Client",
                    0,
                    identity,
                    null
                );
            }
            catch (ServiceResultException ex)
            {
                throw ExtractorUtils.HandleServiceResult(log, ex, ExtractorUtils.SourceOp.CreateSession);
            }
        }
        private async Task WaitForReverseConnect()
        {
            if (AppConfig == null) throw new InvalidOperationException("AppConfig must be initialized");
            reverseConnectManager?.Dispose();

            AppConfig.ClientConfiguration.ReverseConnect = new ReverseConnectClientConfiguration
            {
                WaitTimeout = 300000,
                HoldTime = 30000
            };

            reverseConnectManager = new ReverseConnectManager();
            var endpointUrl = new Uri(config.Source.EndpointUrl);
            var reverseUrl = new Uri(config.Source.ReverseConnectUrl);
            reverseConnectManager.AddEndpoint(reverseUrl);
            reverseConnectManager.StartService(AppConfig);

            log.Information("Waiting for reverse connection from: {EndpointURL}", config.Source.EndpointUrl);
            var connection = await reverseConnectManager.WaitForConnection(endpointUrl, null);
            if (connection == null)
            {
                log.Error("Reverse connect failed, no connection established");
                throw new ExtractorFailureException("Failed to obtain reverse connection from server");
            }
            EndpointDescription selectedEndpoint;
            try
            {
                selectedEndpoint = CoreClientUtils.SelectEndpoint(AppConfig, connection, config.Source.Secure, 30000);
            }
            catch (ServiceResultException ex)
            {
                throw ExtractorUtils.HandleServiceResult(log, ex, ExtractorUtils.SourceOp.SelectEndpoint);
            }
            var endpointConfiguration = EndpointConfiguration.Create(AppConfig);
            var endpoint = new ConfiguredEndpoint(null, selectedEndpoint, endpointConfiguration);
            var identity = AuthenticationUtils.GetUserIdentity(config.Source);
            log.Information("Attempt to connect to endpoint with security: {SecurityPolicyUri} using user identity {idt}",
                endpoint.Description.SecurityPolicyUri,
                identity.DisplayName);

            try
            {
                if (Session?.Connected ?? false)
                {
                    Session.Close();
                }
                Session?.Dispose();

                connection = await reverseConnectManager.WaitForConnection(endpointUrl, null);
                if (connection == null)
                {
                    log.Error("Reverse connect failed, no connection established");
                    throw new ExtractorFailureException("Failed to obtain reverse connection from server");
                }


                Session = await Session.Create(
                    AppConfig,
                    connection,
                    endpoint,
                    false,
                    false,
                    ".NET OPC-UA Extractor Client",
                    0,
                    identity,
                    null);
            }
            catch (ServiceResultException ex)
            {
                throw ExtractorUtils.HandleServiceResult(log, ex, ExtractorUtils.SourceOp.CreateSession);
            }
        }

        /// <summary>
        /// Load security configuration for the Session, then start the server.
        /// </summary>
        private async Task StartSession()
        {
            Browser.ResetVisitedNodes();
            // A restarted Session might mean a restarted server, so all server-relevant data must be cleared.
            // This includes any stored NodeId, which may refer to an outdated namespaceIndex
            eventFields?.Clear();
            nodeOverrides?.Clear();

            await LoadAppConfig();

            if (!string.IsNullOrEmpty(config.Source.ReverseConnectUrl))
            {
                await WaitForReverseConnect();
            }
            else
            {
                await CreateSessionDirect();
            }
            if (Session == null) return;
            Session.KeepAliveInterval = config.Source.KeepAliveInterval;
            Session.KeepAlive += ClientKeepAlive;
            Started = true;
            connects.Inc();
            connected.Set(1);
            log.Information("Successfully connected to server at {EndpointURL}", config.Source.EndpointUrl);
        }

        /// <summary>
        /// Event triggered after a succesfull reconnect.
        /// </summary>
        private void ClientReconnectComplete(object sender, EventArgs eventArgs)
        {
            if (!ReferenceEquals(sender, reconnectHandler)) return;
            if (reconnectHandler == null) return;
            Session = reconnectHandler.Session;
            reconnectHandler.Dispose();
            log.Warning("--- RECONNECTED ---");

            OnServerReconnect?.Invoke(this, EventArgs.Empty);

            connects.Inc();
            connected.Set(1);
            reconnectHandler = null;
        }

        /// <summary>
        /// Called on client keep alive, handles the case where the server has stopped responding and the connection timed out.
        /// </summary>
        private void ClientKeepAlive(Session sender, KeepAliveEventArgs eventArgs)
        {
            if (eventArgs.Status == null || !ServiceResult.IsNotGood(eventArgs.Status)) return;
            log.Warning(eventArgs.Status.ToString());
            if (reconnectHandler != null) return;
            connected.Set(0);
            log.Warning("--- RECONNECTING ---");
            if (!config.Source.ForceRestart && !liveToken.IsCancellationRequested)
            {
                reconnectHandler = new SessionReconnectHandler();
                if (reverseConnectManager != null)
                {
                    reconnectHandler.BeginReconnect(sender, reverseConnectManager, 5000, ClientReconnectComplete);
                }
                else
                {
                    reconnectHandler.BeginReconnect(sender, 5000, ClientReconnectComplete);
                }
            }
            else
            {
                try
                {
                    Session?.Close();
                }
                catch
                {
                    log.Warning("Client failed to close, quitting");
                }
            }
            OnServerDisconnect?.Invoke(this, EventArgs.Empty);
        }
        /// <summary>
        /// Called after succesful validation of a server certificate. Handles the case where the certificate is untrusted.
        /// </summary>
        private void CertificateValidationHandler(CertificateValidator validator,
            CertificateValidationEventArgs eventArgs)
        {

            if (eventArgs.Error.StatusCode == StatusCodes.BadCertificateUntrusted)
            {
                eventArgs.Accept |= config.Source.AutoAccept;
            }
            else if (!StatusCode.IsGood(eventArgs.Error.StatusCode) && config.Source.IgnoreCertificateIssues)
            {
                log.Warning("Ignoring bad certificate: {err}", eventArgs.Error.StatusCode);
                eventArgs.Accept = true;
            }

            if (eventArgs.Accept)
            {
                log.Warning("Accepted Certificate {CertificateSubject}", eventArgs.Certificate.Subject);
            }
            else
            {
                log.Error("Rejected Bad Certificate {CertificateSubject}, {err}",
                    eventArgs.Certificate.Subject, eventArgs.Error.StatusCode);
            }
        }

        private readonly OperationWaiter waiter = new OperationWaiter();

        /// <summary>
        /// Wait for all opcua operations to finish
        /// </summary>
        public async Task WaitForOperations(CancellationToken token)
        {
            await waiter.Wait(100_000, token);
        }

        /// <summary>
        /// Start collecting metrics from configured nodes, if enabled.
        /// </summary>
        private async Task StartNodeMetrics()
        {
            if (metricsManager == null) return;
            await metricsManager.StartNodeMetrics(liveToken);
        }
        #endregion

        #region Browse
<<<<<<< HEAD
        
=======
        /// <summary>
        /// Browse node hierarchy for single root node
        /// </summary>
        /// <param name="root">Root node to browse for</param>
        /// <param name="callback">Callback to call for each found node</param>
        /// <param name="ignoreVisited">Default true, do not call callback for previously visited nodes</param>
        public Task BrowseNodeHierarchy(NodeId root,
            Action<ReferenceDescription, NodeId> callback,
            CancellationToken token,
            bool ignoreVisited = true)
        {
            return BrowseNodeHierarchy(new[] { root }, callback, token, ignoreVisited);
        }
        /// <summary>
        /// Browse an opcua directory, calling callback for all relevant nodes found.
        /// </summary>
        /// <param name="roots">Initial nodes to start mapping.</param>
        /// <param name="callback">Callback for each mapped node, takes a description of a single node, and its parent id</param>
        /// <param name="ignoreVisited">Default true, do not call callback for previously visited nodes</param>
        public async Task BrowseNodeHierarchy(IEnumerable<NodeId> roots,
            Action<ReferenceDescription, NodeId> callback,
            CancellationToken token,
            bool ignoreVisited = true)
        {
            log.Debug("Browse node tree for nodes {nodes}", string.Join(", ", roots));
            foreach (var root in roots)
            {
                bool docb = true;
                lock (visitedNodesLock)
                {
                    if (!VisitedNodes.Add(root) && ignoreVisited)
                    {
                        docb = false;
                    }
                }
                if (docb)
                {
                    var rootNode = GetRootNode(root);
                    if (rootNode == null) throw new ExtractorFailureException($"Root node does not exist: {root}");
                    callback?.Invoke(rootNode, NodeId.Null);
                }
            }
            uint classMask = (uint)NodeClass.Variable | (uint)NodeClass.Object;
            if (config.Extraction.NodeTypes.AsNodes)
            {
                classMask |= (uint)NodeClass.VariableType | (uint)NodeClass.ObjectType;
            }
            await Task.Run(() => BrowseDirectory(roots, callback, token, null,
                classMask, ignoreVisited), token);
        }
        /// <summary>
        /// Get the root node and return it as a reference description.
        /// </summary>
        /// <param name="nodeId">Id of the root node</param>
        /// <returns>A partial description of the root node</returns>
        private ReferenceDescription? GetRootNode(NodeId nodeId)
        {
            if (Session == null) throw new InvalidOperationException("Requires open session");
            var attributes = new List<uint>
            {
                Attributes.NodeId,
                Attributes.BrowseName,
                Attributes.DisplayName,
                Attributes.NodeClass
            };
            var readValueIds = attributes.Select(attr => new ReadValueId { NodeId = nodeId, AttributeId = attr }).ToList();
            DataValueCollection results;
            try
            {
                Session.Read(null, 0, TimestampsToReturn.Neither, new ReadValueIdCollection(readValueIds), out results, out _);
            }
            catch (ServiceResultException ex)
            {
                throw ExtractorUtils.HandleServiceResult(log, ex, ExtractorUtils.SourceOp.ReadRootNode);
            }
            var refd = new ReferenceDescription();
            refd.NodeId = results[0].GetValue(NodeId.Null);
            if (refd.NodeId == NodeId.Null) return null;
            refd.BrowseName = results[1].GetValue(QualifiedName.Null);
            refd.DisplayName = results[2].GetValue(LocalizedText.Null);
            refd.NodeClass = (NodeClass)results[3].GetValue(0);

            if (config.Extraction.NodeTypes.Metadata)
            {
                try
                {
                    Session.Browse(null, null, nodeId, 1, BrowseDirection.Forward, ReferenceTypeIds.HasTypeDefinition, false,
                        (uint)NodeClass.ObjectType | (uint)NodeClass.VariableType, out var _, out var references);
                    if (references.Any())
                    {
                        refd.TypeDefinition = references.First().NodeId;
                    }
                }
                catch (ServiceResultException ex)
                {
                    throw ExtractorUtils.HandleServiceResult(log, ex, ExtractorUtils.SourceOp.ReadRootNode);
                }
            }

            refd.ReferenceTypeId = null;
            refd.IsForward = true;
            return refd;
        }
>>>>>>> e19d183b
        /// <summary>
        /// Retrieve a representation of the server node
        /// </summary>
        /// <returns></returns>
        public UANode GetServerNode(CancellationToken token)
        {
<<<<<<< HEAD
            var desc = Browser.GetRootNodes(new[] { ObjectIds.Server }, token).First();
=======
            var desc = GetRootNode(ObjectIds.Server);
            if (desc == null) throw new ExtractorFailureException("Server node is null. Invalid server configuration");
>>>>>>> e19d183b
            var node = new UANode(ObjectIds.Server, desc.DisplayName.Text, NodeId.Null, NodeClass.Object);
            ReadNodeData(new[] { node }, token);
            return node;
        }
        /// <summary>
        /// Add externalId override for a single node
        /// </summary>
        /// <param name="nodeId">Id of node to be overridden</param>
        /// <param name="externalId">ExternalId to be used</param>
        public void AddNodeOverride(NodeId nodeId, string externalId)
        {
            if (nodeId == null || nodeId == NodeId.Null) return;
            nodeOverrides[nodeId] = externalId;
        }
        /// <summary>
        /// Remove all externalId overrides
        /// </summary>
        public void ClearNodeOverrides()
        {
            nodeOverrides.Clear();
        }
<<<<<<< HEAD

        public void GetReferences(BrowseParams browseParams, bool readToCompletion, CancellationToken token)
        {
            if (browseParams == null) throw new ArgumentNullException(nameof(browseParams));
            var toBrowse = new List<BrowseNode>();
            var toBrowseNext = new List<BrowseNode>();
            foreach (var node in browseParams.Nodes.Values)
=======
        /// <summary>
        /// Get all children of the given list of parents as a map from parentId to list of children descriptions
        /// </summary>
        /// <param name="parents">List of parents to browse</param>
        /// <param name="referenceTypes">Referencetype to browse, defaults to HierarchicalReferences</param>
        /// <param name="nodeClassMask">Mask for node classes, as specified in the OPC-UA specification</param>
        /// <param name="direction">BrowseDirection, default forward</param>
        /// <returns>Dictionary from parent nodeId to collection of children as ReferenceDescriptions</returns>
        public Dictionary<NodeId, ReferenceDescriptionCollection> GetNodeChildren(
            IEnumerable<NodeId> parents,
            NodeId? referenceTypes,
            uint nodeClassMask,
            CancellationToken token,
            BrowseDirection direction = BrowseDirection.Forward)
        {
            if (Session == null) throw new InvalidOperationException("Requires open session");
            var finalResults = new Dictionary<NodeId, ReferenceDescriptionCollection>();
            IncOperations();
            var tobrowse = new BrowseDescriptionCollection(parents.Select(id =>
                new BrowseDescription
                {
                    NodeId = id,
                    ReferenceTypeId = referenceTypes ?? ReferenceTypeIds.HierarchicalReferences,
                    IncludeSubtypes = true,
                    NodeClassMask = nodeClassMask,
                    BrowseDirection = direction,
                    ResultMask = (uint)BrowseResultMask.NodeClass | (uint)BrowseResultMask.DisplayName | (uint)BrowseResultMask.IsForward
                        | (uint)BrowseResultMask.ReferenceTypeId | (uint)BrowseResultMask.TypeDefinition | (uint)BrowseResultMask.BrowseName
                }
            ));
            if (!parents.Any())
>>>>>>> e19d183b
            {
                if (node.ContinuationPoint == null) toBrowse.Add(node);
                else toBrowseNext.Add(node);
            }

            using var operation = waiter.GetInstance();

            if (toBrowse.Any())
            {
                var descriptions = new BrowseDescriptionCollection(toBrowse.Select(node => browseParams.ToDescription(node)));
                BrowseResultCollection results;
                try
                {
                    Session.Browse(
                        null,
                        null,
                        browseParams.MaxPerNode,
                        descriptions,
                        out results,
                        out var _
                    );
                    numBrowse.Inc();
                }
                catch (ServiceResultException ex)
                {
                    browseFailures.Inc();
                    throw ExtractorUtils.HandleServiceResult(log, ex, ExtractorUtils.SourceOp.Browse);
                }
                if (toBrowse.Count != results.Count) throw
                        new FatalException($"Incorrect number of results from browse service. Got {results.Count}, expected {toBrowse.Count}. " +
                        "This is illegal behavior, and caused by a bug in the server.");

                for (int i = 0; i < toBrowse.Count; i++)
                {
                    var result = results[i];
                    var node = toBrowse[i];
                    if (StatusCode.IsBad(result.StatusCode)) throw new ServiceResultException(result.StatusCode);

                    node.AddReferences(result.References);
                    node.ContinuationPoint = result.ContinuationPoint;
                    if (node.ContinuationPoint != null && readToCompletion) toBrowseNext.Add(node);
                }
            }
<<<<<<< HEAD

            while (toBrowseNext.Any())
=======
            catch
            {
                browseFailures.Inc();
                throw;
            }
            finally
            {
                DecOperations();
            }
            return finalResults;
        }
        /// <summary>
        /// Clear internal list of visited nodes, allowing callbacks to be called for visited nodes again.
        /// </summary>
        public void ResetVisitedNodes()
        {
            lock (visitedNodesLock)
            {
                VisitedNodes.Clear();
            }
        }
        /// <summary>
        /// Apply ignore filters, if any are set.
        /// </summary>
        /// <param name="displayName">DisplayName of node to filter</param>
        /// <param name="id">NodeId of node to filter</param>
        /// <param name="typeDefinition">TypeDefinition of node to filter</param>
        /// <param name="nc">NodeClass of node to filter</param>
        /// <returns>True if the node should be kept</returns>
        public bool NodeFilter(string displayName, NodeId id, NodeId typeDefinition, NodeClass nc)
        {
            if (IgnoreFilters == null) return true;
            if (IgnoreFilters.Any(filter => filter.IsBasicMatch(displayName, id, typeDefinition, NamespaceTable!, nc))) return false;
            return true;
        }

        /// <summary>
        /// Get all children of root nodes recursively and invoke the callback for each.
        /// </summary>
        /// <param name="roots">Root nodes to browse</param>
        /// <param name="callback">Callback for each node</param>
        /// <param name="referenceTypes">Permitted reference types, defaults to HierarchicalReferences</param>
        /// <param name="nodeClassMask">Mask for node classes as described in the OPC-UA specification</param>
        /// <param name="doFilter">True to apply the node filter to discovered nodes</param>
        /// <param name="ignoreVisited">True to not call callback on already visited nodes.</param>
        /// <param name="readVariableChildren">Read the children of variables.</param>
        public void BrowseDirectory(
            IEnumerable<NodeId> roots,
            Action<ReferenceDescription, NodeId> callback,
            CancellationToken token,
            NodeId? referenceTypes = null,
            uint nodeClassMask = (uint)NodeClass.Variable | (uint)NodeClass.Object,
            bool ignoreVisited = true,
            bool doFilter = true,
            bool readVariableChildren = false)
        {
            var nextIds = roots.ToList();
            int levelCnt = 0;
            int nodeCnt = 0;
            var localVisitedNodes = new HashSet<NodeId>();
            foreach (var root in roots)
            {
                localVisitedNodes.Add(root);
            }
            do
>>>>>>> e19d183b
            {
                var cps = new ByteStringCollection(toBrowseNext.Select(node => node.ContinuationPoint));
                var ids = toBrowseNext;
                toBrowseNext = new List<BrowseNode>();
                Opc.Ua.BrowseResultCollection results;
                try
                {
                    Session.BrowseNext(
                        null,
                        token.IsCancellationRequested,
                        cps,
                        out results,
                        out var _);
                    numBrowse.Inc();
                }
                catch (ServiceResultException ex)
                {
                    browseFailures.Inc();
                    throw ExtractorUtils.HandleServiceResult(log, ex, ExtractorUtils.SourceOp.BrowseNext);
                }
                if (ids.Count != results.Count) throw
                        new FatalException($"Incorrect number of results from browseNext service. Got {results.Count}, expected {toBrowseNext.Count}. " +
                        "This is illegal behavior, and caused by a bug in the server.");

                for (int i = 0; i < ids.Count; i++)
                {
                    var result = results[i];
                    var node = ids[i];
                    if (StatusCode.IsBad(result.StatusCode)) throw new ServiceResultException(result.StatusCode);

                    node.AddReferences(result.References);
                    node.ContinuationPoint = result.ContinuationPoint;
                    if (node.ContinuationPoint != null && readToCompletion) toBrowseNext.Add(node);
                }
            }
        }

        #endregion

        #region Get node data
        /// <summary>
        /// Call the Read service with the given <paramref name="readValueIds"/>.
        /// </summary>
        /// <param name="readValueIds">Attributes to read.</param>
        /// <param name="distinctNodeCount">Number of distinct nodes</param>
        /// <returns>List of retrieved datavalues,
        /// if the server is compliant this will have length equal to <paramref name="readValueIds"/></returns>
        public IList<DataValue> ReadAttributes(ReadValueIdCollection readValueIds, int distinctNodeCount, CancellationToken token)
        {
            if (Session == null) throw new InvalidOperationException("Requires open session");
            var values = new List<DataValue>();
            if (readValueIds == null || !readValueIds.Any()) return values;
            using var operation = waiter.GetInstance();
            int total = readValueIds.Count;
            int attrCount = 0;
            try
            {
                int count = 0;
                foreach (var nextValues in readValueIds.ChunkBy(config.Source.AttributesChunk))
                {
                    if (token.IsCancellationRequested) break;
                    count++;
                    Session.Read(
                        null,
                        0,
                        TimestampsToReturn.Source,
                        new ReadValueIdCollection(nextValues),
                        out DataValueCollection lvalues,
                        out _
                    );
                    attributeRequests.Inc();
                    values.AddRange(lvalues);
                    attrCount += lvalues.Count;
                    log.Debug("Read {NumAttributesRead} / {total} attributes", attrCount, total);
                }
                log.Information("Read {TotalAttributesRead} attributes with {NumAttributeReadOperations} operations for {nodeCount} nodes",
                    values.Count, count, distinctNodeCount);
            }
            catch (ServiceResultException ex)
            {
                attributeRequestFailures.Inc();
                throw ExtractorUtils.HandleServiceResult(log, ex, ExtractorUtils.SourceOp.ReadAttributes);
            }

            return values;
        }

        /// <summary>
        /// Gets attributes for the given list of nodes. The attributes retrieved for each node depends on its NodeClass.
        /// </summary>
        /// <param name="nodes">Nodes to be updated with data from the opcua server</param>
        public void ReadNodeData(IEnumerable<UANode> nodes, CancellationToken token)
        {
            nodes = nodes.Where(node => (!(node is UAVariable variable) || variable.Index == -1) && !node.DataRead).ToList();

            int expected = 0;
            var readValueIds = new ReadValueIdCollection();
            foreach (var node in nodes)
            {
                var attributes = node.Attributes.GetAttributeIds(config);
                readValueIds.AddRange(attributes.Select(attr => new ReadValueId { AttributeId = attr, NodeId = node.Id }));
                expected += attributes.Count();
            }

            IList<DataValue> values;
            try
            {
                values = ReadAttributes(readValueIds, nodes.Count(), token);
            }
            catch (ServiceResultException ex)
            {
                throw ExtractorUtils.HandleServiceResult(log, ex, ExtractorUtils.SourceOp.ReadAttributes);
            }
            int total = values.Count;

            log.Information("Retrieved {total}/{expected} attributes", total, expected);
            if (total < expected && !token.IsCancellationRequested)
            {
                throw new ExtractorFailureException(
                    $"Too few results in ReadNodeData, this is a bug in the OPC-UA server implementation, total : {total}, expected: {expected}");
            }

            int idx = 0;
            foreach (var node in nodes)
            {
                idx = node.Attributes.HandleAttributeRead(config, values, idx, this);
            }
        }

        /// <summary>
        /// Get the raw values for each given node id.
        /// Nodes must be variables
        /// </summary>
        /// <param name="ids">Nodes to get values for</param>
        /// <returns>A map from given nodeId to DataValue</returns>
        public Dictionary<NodeId, DataValue> ReadRawValues(IEnumerable<NodeId> ids, CancellationToken token)
        {
            var readValueIds = ids.Distinct().Select(id => new ReadValueId { AttributeId = Attributes.Value, NodeId = id }).ToList();
            var values = ReadAttributes(new ReadValueIdCollection(readValueIds), ids.Count(), token);
            return values.Select((dv, index) => (ids.ElementAt(index), dv)).ToDictionary(pair => pair.Item1, pair => pair.dv);
        }

        /// <summary>
        /// Gets the values of the given list of variables, then updates each variable with a BufferedDataPoint
        /// </summary>
        /// <remarks>
        /// Note that there is a fixed maximum message size, and we here fetch a large number of values at the same time.
        /// To avoid complications, avoid fetching data of unknown large size here.
        /// </remarks>
        /// <param name="nodes">List of variables to be updated</param>
        public void ReadNodeValues(IEnumerable<UAVariable> nodes, CancellationToken token)
        {
            nodes = nodes.Where(node => !node.ValueRead && node.Index == -1).ToList();
            var readValueIds = new ReadValueIdCollection(
                nodes.Select(node => new ReadValueId { AttributeId = Attributes.Value, NodeId = node.Id }));
            IEnumerable<DataValue> values;
            try
            {
                var attributes = new List<uint> { Attributes.Value };
                values = ReadAttributes(readValueIds, nodes.Count(), token);
            }
            catch (ServiceResultException ex)
            {
                throw ExtractorUtils.HandleServiceResult(log, ex, ExtractorUtils.SourceOp.ReadAttributes);
            }

            var enumerator = values.GetEnumerator();
            foreach (var node in nodes)
            {
                node.ValueRead = true;
                enumerator.MoveNext();
                node.SetDataPoint(enumerator.Current?.WrappedValue ?? Variant.Null);
            }
            enumerator.Dispose();
        }

        /// <summary>
        /// Gets properties for variables in nodes given, then updates all properties in given list of nodes with relevant data and values.
        /// </summary>
        /// <param name="nodes">Nodes to be updated with properties</param>
        public async Task GetNodeProperties(IEnumerable<UANode> nodes, CancellationToken token)
        {
            if (nodes == null || !nodes.Any()) return;

            var properties = new HashSet<UAVariable>();
            log.Information("Get properties for {NumNodesToPropertyRead} nodes", nodes.Count());
            var idsToCheck = new HashSet<NodeId>();
            var nodeDict = new Dictionary<NodeId, UANode>();
            foreach (var node in nodes)
            {
                if ((node is UAVariable variable) && !node.PropertiesRead && variable.Index <= 0)
                {
                    idsToCheck.Add(node.Id);
                    nodeDict[node.Id] = node;
                }
                if (node.Properties != null)
                {
                    foreach (var property in node.GetAllProperties())
                    {
                        if (property is UAVariable propertyVar)
                        {
                            properties.Add(propertyVar);
                        }
                        if (!property.PropertiesRead)
                        {
                            idsToCheck.Add(property.Id);
                            nodeDict[property.Id] = property;
                        }
                    }
                }
            }

            void cb(ReferenceDescription desc, NodeId parentId)
            {
                var id = ToNodeId(desc.NodeId);
                var parent = nodeDict[parentId];
                if (nodeDict.ContainsKey(id)) return;

                UANode prop;

                if (desc.NodeClass == NodeClass.Object || desc.NodeClass == NodeClass.ObjectType)
                {
                    prop = new UANode(id, desc.DisplayName.Text, parentId, desc.NodeClass);
                }
                else if (desc.NodeClass == NodeClass.Variable || desc.NodeClass == NodeClass.VariableType)
                {
                    var varProp = new UAVariable(id, desc.DisplayName.Text, parentId, desc.NodeClass);
                    properties.Add(varProp);
                    prop = varProp;
                }
                else return;

                prop.SetNodeType(this, desc.TypeDefinition);

                prop.Attributes.IsProperty = true;
                prop.Attributes.PropertiesRead = true;

                parent.AddProperty(prop);
                if (desc.TypeDefinition != VariableTypeIds.PropertyType)
                {
                    nodeDict[id] = prop;
                }
            }

            Browser.BrowseDirectory(idsToCheck, cb, token, ReferenceTypeIds.HierarchicalReferences,
                (uint)NodeClass.Object | (uint)NodeClass.Variable, false, true, true);

            log.Information("Read attributes for {cnt} properties", properties.Count);
            ReadNodeData(properties, token);
            var toGetValue = properties.Where(node => DataTypeManager.AllowTSMap(node, 10, true)).ToList();
            await DataTypeManager.GetDataTypeMetadataAsync(toGetValue.SelectNonNull(prop => prop.DataType?.Raw), token);
            ReadNodeValues(toGetValue, token);
        }
        #endregion

        #region Synchronization
        /// <summary>
        /// Modifies passed HistoryReadParams while doing a single config-limited iteration of history read.
        /// </summary>
        /// <param name="readParams"></param>
        /// <returns>Pairs of NodeId and history read results as IEncodable</returns>
        public IEnumerable<(HistoryReadNode Node, IEncodeable RawData)> DoHistoryRead(HistoryReadParams readParams)
        {
<<<<<<< HEAD
            if (readParams == null) throw new ArgumentNullException(nameof(readParams));
            using var operation = waiter.GetInstance();
=======
            if (Session == null) throw new InvalidOperationException("Requires open session");
            IncOperations();
>>>>>>> e19d183b
            var ids = new HistoryReadValueIdCollection();
            foreach (var node in readParams.Nodes)
            {
                ids.Add(new HistoryReadValueId
                {
                    NodeId = node.Id,
                    ContinuationPoint = node.ContinuationPoint
                });
            }

            var result = new List<(HistoryReadNode, IEncodeable)>();
            try
            {
                Session.HistoryRead(
                    null,
                    new ExtensionObject(readParams.Details),
                    TimestampsToReturn.Source,
                    false,
                    ids,
                    out HistoryReadResultCollection results,
                    out _
                );
                numHistoryReads.Inc();
                for (int i = 0; i < readParams.Nodes.Count; i++)
                {
                    var data = results[i];
                    var node = readParams.Nodes[i];
                    if (StatusCode.IsBad(data.StatusCode))
                    {
                        throw new ServiceResultException(data.StatusCode);
                    }
                    result.Add((node, ExtensionObject.ToEncodeable(data.HistoryData)));
                    if (data.ContinuationPoint == null)
                    {
                        node.Completed = true;
                    }
                    else
                    {
                        node.ContinuationPoint = data.ContinuationPoint;
                    }
                }

                log.Debug("Fetched historical "
                          + (readParams.Details is ReadEventDetails ? "events" : "datapoints")
                          + " for {nodeCount} nodes", readParams.Nodes.Count);
            }
            catch (ServiceResultException ex)
            {
                historyReadFailures.Inc();
                throw ExtractorUtils.HandleServiceResult(log, ex, readParams.Details is ReadEventDetails
                    ? ExtractorUtils.SourceOp.HistoryReadEvents
                    : ExtractorUtils.SourceOp.HistoryRead);
            }
            catch
            {
                historyReadFailures.Inc();
                throw;
            }

            return result;
        }
        /// <summary>
        /// Add MonitoredItems to the given list of states.
        /// </summary>
        /// <param name="nodeList">States to subscribe to</param>
        /// <param name="subName">Name of subscription</param>
        /// <param name="handler">Callback for the items</param>
        /// <param name="builder">Method to build monitoredItems from states</param>
        /// <returns>Constructed subscription</returns>
        public Subscription AddSubscriptions(
            IEnumerable<UAHistoryExtractionState> nodeList,
            string subName,
            MonitoredItemNotificationEventHandler handler,
            Func<UAHistoryExtractionState, MonitoredItem> builder,
            CancellationToken token)
        {
            if (Session == null) throw new InvalidOperationException("Requires open session");
            lock (subscriptionLock)
            {
                var subscription = Session.Subscriptions.FirstOrDefault(sub =>
                                       sub.DisplayName.StartsWith(subName, StringComparison.InvariantCulture));
                if (subscription == null)
                {
#pragma warning disable CA2000 // Dispose objects before losing scope
                    subscription = new Subscription(Session.DefaultSubscription)
                    {
                        PublishingInterval = config.Source.PublishingInterval,
                        DisplayName = subName
                    };
#pragma warning restore CA2000 // Dispose objects before losing scope
                }
                int count = 0;
                var hasSubscription = subscription.MonitoredItems.Select(sub => sub.ResolvedNodeId).ToHashSet();
                int total = nodeList.Count();

                using var operation = waiter.GetInstance();
                try
                {
                    foreach (var chunk in nodeList.ChunkBy(config.Source.SubscriptionChunk))
                    {
                        if (token.IsCancellationRequested) break;
                        int lcount = 0;
                        subscription.AddItems(chunk
                            .Where(node => !hasSubscription.Contains(node.SourceId))
                            .Select(node =>
                            {
                                var monitor = builder(node);
                                monitor.Notification += handler;
                                lcount++;
                                return monitor;
                            })
                        );
                        log.Debug("Add subscriptions for {numnodes} nodes, {subscribed} / {total} done.", lcount, count, total);
                        count += lcount;

                        if (lcount > 0 && subscription.Created)
                        {
                            try
                            {
                                subscription.CreateItems();
                            }
                            catch (ServiceResultException ex)
                            {
                                throw ExtractorUtils.HandleServiceResult(log, ex, ExtractorUtils.SourceOp.CreateMonitoredItems);
                            }
                        }
                        else if (lcount > 0)
                        {
                            try
                            {
                                Session.AddSubscription(subscription);
                                subscription.Create();
                            }
                            catch (ServiceResultException ex)
                            {
                                throw ExtractorUtils.HandleServiceResult(log, ex,
                                    ExtractorUtils.SourceOp.CreateSubscription);
                            }
                        }
                    }
                }
                finally
                {
                    if (!subscription.Created)
                    {
                        subscription.Dispose();
                    }
                }
                log.Information("Added {TotalAddedSubscriptions} / {total} subscriptions to {sub}", count, total, subscription.DisplayName);
                return subscription;
            }
        }


        /// <summary>
        /// Create datapoint subscriptions for given list of nodes
        /// </summary>
        /// <param name="nodeList">List of buffered variables to synchronize</param>
        /// <param name="subscriptionHandler">Subscription handler, should be a function returning void that takes a
        /// <see cref="MonitoredItem"/> and <see cref="MonitoredItemNotificationEventArgs"/></param>
        public void SubscribeToNodes(IEnumerable<VariableExtractionState> nodeList,
            MonitoredItemNotificationEventHandler subscriptionHandler,
            CancellationToken token)
        {
            if (!nodeList.Any()) return;

#pragma warning disable CA2000 // Dispose objects before losing scope
            var sub = AddSubscriptions(
                nodeList,
                "DataChangeListener",
                subscriptionHandler,
                node => new MonitoredItem
                {
                    StartNodeId = node.SourceId,
                    DisplayName = "Value: " + (node as VariableExtractionState)?.DisplayName,
                    SamplingInterval = config.Source.SamplingInterval,
                    QueueSize = (uint)Math.Max(0, config.Source.QueueLength),
                    AttributeId = Attributes.Value,
                    NodeClass = NodeClass.Variable,
                    CacheQueueSize = Math.Max(0, config.Source.QueueLength),
                    Filter = config.Subscriptions.DataChangeFilter?.Filter
                }, token);
#pragma warning restore CA2000 // Dispose objects before losing scope

            numSubscriptions.Set(sub.MonitoredItemCount);
        }
        /// <summary>
        /// Subscribe to events from the given list of emitters.
        /// </summary>
        /// <param name="emitters">List of emitters. These are the actual targets of the subscription.</param>
        /// <param name="subscriptionHandler">Subscription handler, should be a function returning void that takes a
        /// <see cref="MonitoredItem"/> and <see cref="MonitoredItemNotificationEventArgs"/></param>
        /// <returns>Map of fields, EventTypeId->(SourceTypeId, BrowseName)</returns>
        public void SubscribeToEvents(IEnumerable<EventExtractionState> emitters,
            MonitoredItemNotificationEventHandler subscriptionHandler,
            CancellationToken token)
        {
            var filter = BuildEventFilter();

#pragma warning disable CA2000 // Dispose objects before losing scope
            AddSubscriptions(
                emitters,
                "EventListener",
                subscriptionHandler,
                node => new MonitoredItem
                {
                    StartNodeId = node.SourceId,
                    AttributeId = Attributes.EventNotifier,
                    DisplayName = "Events: " + node.Id,
                    SamplingInterval = config.Source.SamplingInterval,
                    QueueSize = (uint)Math.Max(0, config.Source.QueueLength),
                    Filter = filter,
                    NodeClass = NodeClass.Object
                },
                token);
#pragma warning restore CA2000 // Dispose objects before losing scope
        }

        /// <summary>
        /// Deletes a subscription starting with the given name.
        /// The client manages three subscriptions: EventListener, DataChangeListener and AuditListener,
        /// if the subscription does not exist, nothing happens.
        /// </summary>
        /// <param name="name"></param>
        public void RemoveSubscription(string name)
        {
            if (Session == null || Session.Subscriptions == null) return;
            var subscription = Session.Subscriptions.FirstOrDefault(sub =>
                                       sub.DisplayName.StartsWith(name, StringComparison.InvariantCulture));
            if (subscription == null || !subscription.Created) return;
            Session.RemoveSubscription(subscription);
        }
        #endregion

        #region Events
        /// <summary>
        /// Return systemContext. Can be used by SDK-tools for converting events.
        /// </summary>
        public ISystemContext? SystemContext => Session?.SystemContext;
        /// <summary>
        /// Return MessageContext, used for serialization
        /// </summary>
        public ServiceMessageContext? MessageContext => Session?.MessageContext;
        /// <summary>
        /// Fetch event fields from the server and store them on the client
        /// </summary>
        /// <param name="token"></param>
        /// <returns>The collected event fields</returns>
        public Dictionary<NodeId, HashSet<EventField>> GetEventFields(CancellationToken token)
        {
            if (eventFields != null) return eventFields;
            var collector = new EventFieldCollector(this, config.Events);
            eventFields = collector.GetEventIdFields(token);
            foreach (var pair in eventFields)
            {
                log.Verbose("Collected event field: {id}", pair.Key);
                foreach (var fields in pair.Value)
                {
                    log.Verbose("    {browse}", fields.Name);
                }
            }
            return eventFields;
        }
        /// <summary>
        /// Remove collected event fields
        /// </summary>
        public void ClearEventFields()
        {
            eventFields = null;
        }
        /// <summary>
        /// Constructs a filter from the given list of permitted eventids, the already constructed field map and an optional receivedAfter property.
        /// </summary>
        /// <param name="nodeIds">Permitted SourceNode ids</param>
        /// <param name="receivedAfter">Optional, if defined, attempt to filter out events with [ReceiveTimeProperty] > receivedAfter</param>
        /// <returns>The final event filter</returns>
        public EventFilter BuildEventFilter()
        {
            /*
             * Essentially equivalent to SELECT Message, EventId, SourceNode, Time FROM [source] WHERE EventId IN eventIds;
             * using the internal query language in OPC-UA
             */
            var whereClause = new ContentFilter();

            if (eventFields == null) eventFields = new Dictionary<NodeId, HashSet<EventField>>();

            if (eventFields.Keys.Any() && ((config.Events.EventIds?.Any() ?? false) || !config.Events.AllEvents))
            {
                log.Debug("Limit event results to the following ids: {ids}", string.Join(", ", eventFields.Keys));
                var eventListOperand = new SimpleAttributeOperand
                {
                    TypeDefinitionId = ObjectTypeIds.BaseEventType,
                    AttributeId = Attributes.Value
                };
                eventListOperand.BrowsePath.Add(BrowseNames.EventType);
                IEnumerable<FilterOperand> eventOperands = eventFields.Keys.Select(id =>
                    new LiteralOperand
                    {
                        Value = id
                    });

                whereClause.Push(FilterOperator.InList, eventOperands.Prepend(eventListOperand).ToArray<object>());
            }


            var fieldList = eventFields
                .Aggregate((IEnumerable<EventField>)new List<EventField>(), (agg, kvp) => agg.Concat(kvp.Value))
                .Distinct();

            if (!fieldList.Any())
            {
                log.Warning("Missing valid event fields, no results will be returned");
            }
            var selectClauses = new SimpleAttributeOperandCollection();
            foreach (var field in fieldList)
            {
                if (config.Events.ExcludeProperties.Contains(field.Name)
                    || config.Events.BaseExcludeProperties.Contains(field.Name)) continue;
                var operand = new SimpleAttributeOperand
                {
                    AttributeId = Attributes.Value,
                    TypeDefinitionId = ObjectTypeIds.BaseEventType
                };
                operand.BrowsePath = field.BrowsePath;
                selectClauses.Add(operand);
            }
            return new EventFilter
            {
                WhereClause = whereClause,
                SelectClauses = selectClauses
            };
        }
        /// <summary>
        /// Build ContentFilter to be used when subscribing to audit events.
        /// </summary>
        /// <returns>Final EventFilter</returns>
        private static EventFilter BuildAuditFilter()
        {
            var whereClause = new ContentFilter();
            var eventTypeOperand = new SimpleAttributeOperand
            {
                TypeDefinitionId = ObjectTypeIds.BaseEventType,
                AttributeId = Attributes.Value
            };
            eventTypeOperand.BrowsePath.Add(BrowseNames.EventType);
            var op1 = new LiteralOperand
            {
                Value = ObjectTypeIds.AuditAddNodesEventType
            };
            var op2 = new LiteralOperand
            {
                Value = ObjectTypeIds.AuditAddReferencesEventType
            };
            var elem1 = whereClause.Push(FilterOperator.Equals, eventTypeOperand, op1);
            var elem2 = whereClause.Push(FilterOperator.Equals, eventTypeOperand, op2);
            whereClause.Push(FilterOperator.Or, elem1, elem2);
            var selectClauses = new SimpleAttributeOperandCollection();
            foreach ((var source, string path) in new[]
            {
                (ObjectTypeIds.BaseEventType, BrowseNames.EventType),
                (ObjectTypeIds.AuditAddNodesEventType, BrowseNames.NodesToAdd),
                (ObjectTypeIds.AuditAddReferencesEventType, BrowseNames.ReferencesToAdd)
            })
            {
                var op = new SimpleAttributeOperand
                {
                    AttributeId = Attributes.Value,
                    TypeDefinitionId = source
                };
                op.BrowsePath.Add(path);
                selectClauses.Add(op);
            }

            return new EventFilter
            {
                WhereClause = whereClause,
                SelectClauses = selectClauses
            };
        }
        /// <summary>
        /// Subscribe to audit events on the server node
        /// </summary>
        /// <param name="callback">Callback to use for subscriptions</param>
        public void SubscribeToAuditEvents(MonitoredItemNotificationEventHandler callback)
        {
            if (Session == null) throw new InvalidOperationException("Requires open session");
            var filter = BuildAuditFilter();
            lock (subscriptionLock)
            {
                var subscription = Session.Subscriptions.FirstOrDefault(sub => sub.DisplayName.StartsWith("AuditListener", StringComparison.InvariantCulture))
#pragma warning disable CA2000 // Dispose objects before losing scope
                               ?? new Subscription(Session.DefaultSubscription)
                               {
                                   PublishingInterval = config.Source.PublishingInterval,
                                   DisplayName = "AuditListener"
                               };
#pragma warning restore CA2000 // Dispose objects before losing scope
                if (subscription.MonitoredItemCount != 0) return;
                var item = new MonitoredItem
                {
                    StartNodeId = ObjectIds.Server,
                    Filter = filter,
                    AttributeId = Attributes.EventNotifier,
                    SamplingInterval = config.Source.SamplingInterval,
                    QueueSize = (uint)Math.Max(0, config.Source.QueueLength),
                    NodeClass = NodeClass.Object
                };
                item.Notification += callback;
                subscription.AddItem(item);
                log.Information("Subscribe to auditing events on the server node");

                using var operation = waiter.GetInstance();
                try
                {
                    if (subscription.Created && subscription.MonitoredItemCount == 0)
                    {
                        subscription.CreateItems();
                    }
                    else if (!subscription.Created)
                    {
                        log.Information("Add subscription to the Session");
                        Session.AddSubscription(subscription);
                        subscription.Create();
                    }
                    else
                    {
                        subscription.Dispose();
                    }
                }
                catch (Exception)
                {
                    log.Error("Failed to create audit subscription");
                    throw;
                }
            }
        }

        #endregion

        #region Utils

        public NamespaceTable? NamespaceTable => Session?.NamespaceUris;
        /// <summary>
        /// Converts an ExpandedNodeId into a NodeId using the Session
        /// </summary>
        /// <param name="nodeid"></param>
        /// <returns>Resulting NodeId</returns>
        public NodeId ToNodeId(ExpandedNodeId nodeid)
        {
            if (nodeid == null || nodeid.IsNull || Session == null) return NodeId.Null;
            return ExpandedNodeId.ToNodeId(nodeid, Session.NamespaceUris);
        }
        /// <summary>
        /// Converts identifier string and namespaceUri into NodeId. Identifier will be on form i=123 or s=abc etc.
        /// </summary>
        /// <param name="identifier">Full identifier on form i=123 or s=abc etc.</param>
        /// <param name="namespaceUri">Full namespaceUri</param>
        /// <returns>Resulting NodeId</returns>
        public NodeId ToNodeId(string? identifier, string? namespaceUri)
        {
            if (identifier == null || namespaceUri == null || Session == null) return NodeId.Null;
            int idx = Session.NamespaceUris.GetIndex(namespaceUri);
            if (idx < 0)
            {
                if (config.Extraction.NamespaceMap.ContainsValue(namespaceUri))
                {
                    string readNs = config.Extraction.NamespaceMap.First(kvp => kvp.Value == namespaceUri).Key;
                    idx = Session.NamespaceUris.GetIndex(readNs);
                    if (idx < 0) return NodeId.Null;
                }
                else
                {
                    return NodeId.Null;
                }
            }

            string nsString = "ns=" + idx;
            return new NodeId(nsString + ";" + identifier);
        }
        /// <summary>
        /// Convert a datavalue into a double representation, testing for edge cases.
        /// </summary>
        /// <param name="datavalue">Datavalue to be converted</param>
        /// <returns>Double value, will return 0 if the datavalue is invalid</returns>
        public static double ConvertToDouble(object datavalue)
        {
            if (datavalue == null) return 0;
            if (datavalue is Variant variant) return ConvertToDouble(variant.Value);
            // Check if the value is somehow an array
            if (datavalue is IEnumerable enumerable)
            {
                var enumerator = enumerable.GetEnumerator();
                enumerator.MoveNext();
                return ConvertToDouble(enumerator.Current);
            }
            // Give up if there is no clear way to convert it
            if (!typeof(IConvertible).IsAssignableFrom(datavalue.GetType())) return 0;
            try
            {
                return Convert.ToDouble(datavalue, CultureInfo.InvariantCulture);
            }
            catch
            {
                return 0;
            }
        }

        /// <summary>
        /// Returns consistent unique string representation of a <see cref="NodeId"/> given its namespaceUri
        /// </summary>
        /// <remarks>
        /// NodeId is, according to spec, unique in combination with its namespaceUri. We use this to generate a consistent, unique string
        /// to be used for mapping assets and timeseries in CDF to opcua nodes.
        /// To avoid having to send the entire namespaceUri to CDF, we allow mapping Uris to prefixes in the config file.
        /// </remarks>
        /// <param name="id">Nodeid to be converted</param>
        /// <returns>Unique string representation</returns>
        public string? GetUniqueId(ExpandedNodeId id, int index = -1)
        {
            var nodeId = ToNodeId(id);
            if (nodeId.IsNullNodeId) return null;
            if (nodeOverrides.TryGetValue(nodeId, out var nodeOverride))
            {
                if (index <= -1) return nodeOverride;
                return $"{nodeOverride}[{index}]";
            }

            // ExternalIds shorter than 32 chars are unlikely, this will generally avoid at least 1 re-allocation of the buffer,
            // and usually boost performance.
            var buffer = new StringBuilder(config.Extraction.IdPrefix, 32);

            if (!nsPrefixMap.TryGetValue(nodeId.NamespaceIndex, out var prefix))
            {
                var namespaceUri = id.NamespaceUri ?? Session!.NamespaceUris.GetString(nodeId.NamespaceIndex);
                string newPrefix = config.Extraction.NamespaceMap.TryGetValue(namespaceUri, out string prefixNode) ? prefixNode : (namespaceUri + ":");
                nsPrefixMap[nodeId.NamespaceIndex] = prefix = newPrefix;
            }

            buffer.Append(prefix);
            // Use 0 as namespace-index. This means that the namespace is not appended, as the string representation
            // of a base namespace nodeId does not include the namespace-index, which fits our use-case.
            NodeId.Format(buffer, nodeId.Identifier, nodeId.IdType, 0);

            TrimEnd(buffer);

            if (index > -1)
            {
                // Modifying buffer.Length effectively removes the last few elements, but more efficiently than modifying strings,
                // StringBuilder is just a char array.
                // 255 is max length, Log10(Max(1, index)) + 3 is the length of the index suffix ("[123]").
                buffer.Length = Math.Min(buffer.Length, 255 - ((int)Math.Log10(Math.Max(1, index)) + 3));
                buffer.AppendFormat(CultureInfo.InvariantCulture, "[{0}]", index);
            }
            else
            {
                buffer.Length = Math.Min(buffer.Length, 255);
            }
            return buffer.ToString();
        }
        /// <summary>
        /// Used to trim the whitespace off the end of a StringBuilder
        /// </summary> 
        private static void TrimEnd(StringBuilder sb)
        {
            if (sb == null || sb.Length == 0) return;

            int i = sb.Length - 1;
            for (; i >= 0; i--)
                if (!char.IsWhiteSpace(sb[i]))
                    break;

            if (i < sb.Length - 1)
                sb.Length = i + 1;

            return;
        }

        /// <summary>
        /// Append NodeId and namespace to the given StringBuilder.
        /// </summary>
        /// <param name="buffer">Builder to append to</param>
        /// <param name="nodeId">NodeId to append</param>
        private void AppendNodeId(StringBuilder buffer, NodeId nodeId)
        {
            if (nodeOverrides.TryGetValue(nodeId, out var nodeOverride))
            {
                buffer.Append(nodeOverride);
                return;
            }

            if (!nsPrefixMap.TryGetValue(nodeId.NamespaceIndex, out var prefix))
            {
                var namespaceUri = Session!.NamespaceUris.GetString(nodeId.NamespaceIndex);
                string newPrefix = config.Extraction.NamespaceMap.TryGetValue(namespaceUri, out string prefixNode) ? prefixNode : (namespaceUri + ":");
                nsPrefixMap[nodeId.NamespaceIndex] = prefix = newPrefix;
            }

            buffer.Append(prefix);

            NodeId.Format(buffer, nodeId.Identifier, nodeId.IdType, 0);

            TrimEnd(buffer);
        }

        /// <summary>
        /// Get string representation of NodeId on the form i=123 or s=string, etc.
        /// </summary>
        /// <param name="id"></param>
        /// <returns></returns>
        private string GetNodeIdString(NodeId id)
        {
            var buffer = new StringBuilder();
            AppendNodeId(buffer, id);
            return buffer.ToString();
        }

        /// <summary>
        /// Get the unique reference id, on the form [prefix][reference-name];[sourceId];[targetId]
        /// </summary>
        /// <param name="reference">Reference to get id for</param>
        /// <returns>String reference id</returns>
        public string GetRelationshipId(UAReference reference)
        {
            var buffer = new StringBuilder(config.Extraction.IdPrefix, 64);
            buffer.Append(reference.GetName());
            buffer.Append(';');
            AppendNodeId(buffer, reference.Source.Id);
            buffer.Append(';');
            AppendNodeId(buffer, reference.Target.Id);

            if (buffer.Length > 255)
            {
                // This is an edge-case. If the id overflows, it is most sensible to cut from the
                // start of the id, as long ids are likely (from experience) to be similar to
                // system.subsystem.sensor.measurement...
                // so cutting from the start is less likely to cause conflicts
                var overflow = (int)Math.Ceiling((buffer.Length - 255) / 2.0);
                buffer = new StringBuilder(config.Extraction.IdPrefix, 255);
                buffer.Append(reference.GetName());
                buffer.Append(';');
                buffer.Append(GetNodeIdString(reference.Source.Id).AsSpan(overflow));
                buffer.Append(';');
                buffer.Append(GetNodeIdString(reference.Target.Id).AsSpan(overflow));
            }
            return buffer.ToString();
        }

        public void Dispose()
        {
            Dispose(true);
            GC.SuppressFinalize(this);
        }

        protected virtual void Dispose(bool disposing)
        {
            try
            {
                Close();
            }
            catch (Exception ex)
            {
                log.Warning("Failed to close UAClient: {msg}", ex.Message);
            }
            reconnectHandler?.Dispose();
            reverseConnectManager?.Dispose();
            waiter.Dispose();
            if (AppConfig != null)
            {
                AppConfig.CertificateValidator.CertificateValidation -= CertificateValidationHandler;
            }
            if (Session != null)
            {
                Session.KeepAlive -= ClientKeepAlive;
            }
        }
        #endregion
    }
}<|MERGE_RESOLUTION|>--- conflicted
+++ resolved
@@ -57,15 +57,8 @@
 
         private Dictionary<ushort, string> nsPrefixMap = new Dictionary<ushort, string>();
 
-<<<<<<< HEAD
-        public event EventHandler OnServerDisconnect;
-        public event EventHandler OnServerReconnect;
-=======
-        public IEnumerable<NodeFilter>? IgnoreFilters { get; set; }
-
         public event EventHandler? OnServerDisconnect;
         public event EventHandler? OnServerReconnect;
->>>>>>> e19d183b
 
         private static readonly Counter connects = Metrics
             .CreateCounter("opcua_connects", "Number of times the client has connected to and mapped the opcua server");
@@ -90,13 +83,8 @@
 
         private readonly ILogger log = Log.Logger.ForContext(typeof(UAClient));
 
-<<<<<<< HEAD
         public StringConverter StringConverter { get; } 
         public Browser Browser { get; }
-=======
-        public StringConverter StringConverter { get; }
-
->>>>>>> e19d183b
 
         /// <summary>
         /// Constructor, does not start the client.
@@ -440,125 +428,15 @@
         #endregion
 
         #region Browse
-<<<<<<< HEAD
-        
-=======
-        /// <summary>
-        /// Browse node hierarchy for single root node
-        /// </summary>
-        /// <param name="root">Root node to browse for</param>
-        /// <param name="callback">Callback to call for each found node</param>
-        /// <param name="ignoreVisited">Default true, do not call callback for previously visited nodes</param>
-        public Task BrowseNodeHierarchy(NodeId root,
-            Action<ReferenceDescription, NodeId> callback,
-            CancellationToken token,
-            bool ignoreVisited = true)
-        {
-            return BrowseNodeHierarchy(new[] { root }, callback, token, ignoreVisited);
-        }
-        /// <summary>
-        /// Browse an opcua directory, calling callback for all relevant nodes found.
-        /// </summary>
-        /// <param name="roots">Initial nodes to start mapping.</param>
-        /// <param name="callback">Callback for each mapped node, takes a description of a single node, and its parent id</param>
-        /// <param name="ignoreVisited">Default true, do not call callback for previously visited nodes</param>
-        public async Task BrowseNodeHierarchy(IEnumerable<NodeId> roots,
-            Action<ReferenceDescription, NodeId> callback,
-            CancellationToken token,
-            bool ignoreVisited = true)
-        {
-            log.Debug("Browse node tree for nodes {nodes}", string.Join(", ", roots));
-            foreach (var root in roots)
-            {
-                bool docb = true;
-                lock (visitedNodesLock)
-                {
-                    if (!VisitedNodes.Add(root) && ignoreVisited)
-                    {
-                        docb = false;
-                    }
-                }
-                if (docb)
-                {
-                    var rootNode = GetRootNode(root);
-                    if (rootNode == null) throw new ExtractorFailureException($"Root node does not exist: {root}");
-                    callback?.Invoke(rootNode, NodeId.Null);
-                }
-            }
-            uint classMask = (uint)NodeClass.Variable | (uint)NodeClass.Object;
-            if (config.Extraction.NodeTypes.AsNodes)
-            {
-                classMask |= (uint)NodeClass.VariableType | (uint)NodeClass.ObjectType;
-            }
-            await Task.Run(() => BrowseDirectory(roots, callback, token, null,
-                classMask, ignoreVisited), token);
-        }
-        /// <summary>
-        /// Get the root node and return it as a reference description.
-        /// </summary>
-        /// <param name="nodeId">Id of the root node</param>
-        /// <returns>A partial description of the root node</returns>
-        private ReferenceDescription? GetRootNode(NodeId nodeId)
-        {
-            if (Session == null) throw new InvalidOperationException("Requires open session");
-            var attributes = new List<uint>
-            {
-                Attributes.NodeId,
-                Attributes.BrowseName,
-                Attributes.DisplayName,
-                Attributes.NodeClass
-            };
-            var readValueIds = attributes.Select(attr => new ReadValueId { NodeId = nodeId, AttributeId = attr }).ToList();
-            DataValueCollection results;
-            try
-            {
-                Session.Read(null, 0, TimestampsToReturn.Neither, new ReadValueIdCollection(readValueIds), out results, out _);
-            }
-            catch (ServiceResultException ex)
-            {
-                throw ExtractorUtils.HandleServiceResult(log, ex, ExtractorUtils.SourceOp.ReadRootNode);
-            }
-            var refd = new ReferenceDescription();
-            refd.NodeId = results[0].GetValue(NodeId.Null);
-            if (refd.NodeId == NodeId.Null) return null;
-            refd.BrowseName = results[1].GetValue(QualifiedName.Null);
-            refd.DisplayName = results[2].GetValue(LocalizedText.Null);
-            refd.NodeClass = (NodeClass)results[3].GetValue(0);
-
-            if (config.Extraction.NodeTypes.Metadata)
-            {
-                try
-                {
-                    Session.Browse(null, null, nodeId, 1, BrowseDirection.Forward, ReferenceTypeIds.HasTypeDefinition, false,
-                        (uint)NodeClass.ObjectType | (uint)NodeClass.VariableType, out var _, out var references);
-                    if (references.Any())
-                    {
-                        refd.TypeDefinition = references.First().NodeId;
-                    }
-                }
-                catch (ServiceResultException ex)
-                {
-                    throw ExtractorUtils.HandleServiceResult(log, ex, ExtractorUtils.SourceOp.ReadRootNode);
-                }
-            }
-
-            refd.ReferenceTypeId = null;
-            refd.IsForward = true;
-            return refd;
-        }
->>>>>>> e19d183b
         /// <summary>
         /// Retrieve a representation of the server node
         /// </summary>
         /// <returns></returns>
         public UANode GetServerNode(CancellationToken token)
         {
-<<<<<<< HEAD
-            var desc = Browser.GetRootNodes(new[] { ObjectIds.Server }, token).First();
-=======
-            var desc = GetRootNode(ObjectIds.Server);
+            var desc = Browser.GetRootNodes(new[] { ObjectIds.Server }, token).FirstOrDefault();
             if (desc == null) throw new ExtractorFailureException("Server node is null. Invalid server configuration");
->>>>>>> e19d183b
+            
             var node = new UANode(ObjectIds.Server, desc.DisplayName.Text, NodeId.Null, NodeClass.Object);
             ReadNodeData(new[] { node }, token);
             return node;
@@ -580,47 +458,15 @@
         {
             nodeOverrides.Clear();
         }
-<<<<<<< HEAD
 
         public void GetReferences(BrowseParams browseParams, bool readToCompletion, CancellationToken token)
         {
             if (browseParams == null) throw new ArgumentNullException(nameof(browseParams));
+            if (Session == null) throw new InvalidOperationException("Requires open session");
+
             var toBrowse = new List<BrowseNode>();
             var toBrowseNext = new List<BrowseNode>();
             foreach (var node in browseParams.Nodes.Values)
-=======
-        /// <summary>
-        /// Get all children of the given list of parents as a map from parentId to list of children descriptions
-        /// </summary>
-        /// <param name="parents">List of parents to browse</param>
-        /// <param name="referenceTypes">Referencetype to browse, defaults to HierarchicalReferences</param>
-        /// <param name="nodeClassMask">Mask for node classes, as specified in the OPC-UA specification</param>
-        /// <param name="direction">BrowseDirection, default forward</param>
-        /// <returns>Dictionary from parent nodeId to collection of children as ReferenceDescriptions</returns>
-        public Dictionary<NodeId, ReferenceDescriptionCollection> GetNodeChildren(
-            IEnumerable<NodeId> parents,
-            NodeId? referenceTypes,
-            uint nodeClassMask,
-            CancellationToken token,
-            BrowseDirection direction = BrowseDirection.Forward)
-        {
-            if (Session == null) throw new InvalidOperationException("Requires open session");
-            var finalResults = new Dictionary<NodeId, ReferenceDescriptionCollection>();
-            IncOperations();
-            var tobrowse = new BrowseDescriptionCollection(parents.Select(id =>
-                new BrowseDescription
-                {
-                    NodeId = id,
-                    ReferenceTypeId = referenceTypes ?? ReferenceTypeIds.HierarchicalReferences,
-                    IncludeSubtypes = true,
-                    NodeClassMask = nodeClassMask,
-                    BrowseDirection = direction,
-                    ResultMask = (uint)BrowseResultMask.NodeClass | (uint)BrowseResultMask.DisplayName | (uint)BrowseResultMask.IsForward
-                        | (uint)BrowseResultMask.ReferenceTypeId | (uint)BrowseResultMask.TypeDefinition | (uint)BrowseResultMask.BrowseName
-                }
-            ));
-            if (!parents.Any())
->>>>>>> e19d183b
             {
                 if (node.ContinuationPoint == null) toBrowse.Add(node);
                 else toBrowseNext.Add(node);
@@ -664,81 +510,13 @@
                     if (node.ContinuationPoint != null && readToCompletion) toBrowseNext.Add(node);
                 }
             }
-<<<<<<< HEAD
 
             while (toBrowseNext.Any())
-=======
-            catch
-            {
-                browseFailures.Inc();
-                throw;
-            }
-            finally
-            {
-                DecOperations();
-            }
-            return finalResults;
-        }
-        /// <summary>
-        /// Clear internal list of visited nodes, allowing callbacks to be called for visited nodes again.
-        /// </summary>
-        public void ResetVisitedNodes()
-        {
-            lock (visitedNodesLock)
-            {
-                VisitedNodes.Clear();
-            }
-        }
-        /// <summary>
-        /// Apply ignore filters, if any are set.
-        /// </summary>
-        /// <param name="displayName">DisplayName of node to filter</param>
-        /// <param name="id">NodeId of node to filter</param>
-        /// <param name="typeDefinition">TypeDefinition of node to filter</param>
-        /// <param name="nc">NodeClass of node to filter</param>
-        /// <returns>True if the node should be kept</returns>
-        public bool NodeFilter(string displayName, NodeId id, NodeId typeDefinition, NodeClass nc)
-        {
-            if (IgnoreFilters == null) return true;
-            if (IgnoreFilters.Any(filter => filter.IsBasicMatch(displayName, id, typeDefinition, NamespaceTable!, nc))) return false;
-            return true;
-        }
-
-        /// <summary>
-        /// Get all children of root nodes recursively and invoke the callback for each.
-        /// </summary>
-        /// <param name="roots">Root nodes to browse</param>
-        /// <param name="callback">Callback for each node</param>
-        /// <param name="referenceTypes">Permitted reference types, defaults to HierarchicalReferences</param>
-        /// <param name="nodeClassMask">Mask for node classes as described in the OPC-UA specification</param>
-        /// <param name="doFilter">True to apply the node filter to discovered nodes</param>
-        /// <param name="ignoreVisited">True to not call callback on already visited nodes.</param>
-        /// <param name="readVariableChildren">Read the children of variables.</param>
-        public void BrowseDirectory(
-            IEnumerable<NodeId> roots,
-            Action<ReferenceDescription, NodeId> callback,
-            CancellationToken token,
-            NodeId? referenceTypes = null,
-            uint nodeClassMask = (uint)NodeClass.Variable | (uint)NodeClass.Object,
-            bool ignoreVisited = true,
-            bool doFilter = true,
-            bool readVariableChildren = false)
-        {
-            var nextIds = roots.ToList();
-            int levelCnt = 0;
-            int nodeCnt = 0;
-            var localVisitedNodes = new HashSet<NodeId>();
-            foreach (var root in roots)
-            {
-                localVisitedNodes.Add(root);
-            }
-            do
->>>>>>> e19d183b
             {
                 var cps = new ByteStringCollection(toBrowseNext.Select(node => node.ContinuationPoint));
                 var ids = toBrowseNext;
                 toBrowseNext = new List<BrowseNode>();
-                Opc.Ua.BrowseResultCollection results;
+                BrowseResultCollection results;
                 try
                 {
                     Session.BrowseNext(
@@ -997,13 +775,9 @@
         /// <returns>Pairs of NodeId and history read results as IEncodable</returns>
         public IEnumerable<(HistoryReadNode Node, IEncodeable RawData)> DoHistoryRead(HistoryReadParams readParams)
         {
-<<<<<<< HEAD
-            if (readParams == null) throw new ArgumentNullException(nameof(readParams));
+            if (Session == null) throw new InvalidOperationException("Requires open session");
             using var operation = waiter.GetInstance();
-=======
-            if (Session == null) throw new InvalidOperationException("Requires open session");
-            IncOperations();
->>>>>>> e19d183b
+
             var ids = new HistoryReadValueIdCollection();
             foreach (var node in readParams.Nodes)
             {
